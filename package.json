--- conflicted
+++ resolved
@@ -1,10 +1,6 @@
 {
   "name": "rfxcom",
-<<<<<<< HEAD
-  "version": "0.16.1",
-=======
   "version": "1.0.0",
->>>>>>> 17c9a46a
   "author": "Kevin McDermott <kevin@bigkevmcd.com>",
   "engines" : { "node" : ">=4.8.0" },
   "dependencies": {
