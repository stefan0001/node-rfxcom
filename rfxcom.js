'use strict';

/*jslint nomen: true */
var _ = require("underscore"),
    serialport = require("serialport"),
    EventEmitter = require("events").EventEmitter,
    util = require("util");


var INTERFACE_CONTROL = 0,
    INTERFACE_MESSAGE = 1,
<<<<<<< HEAD
    TRANSCEIVER_MESSAGE = 2,
=======
    TRANSCEIVER_MESSAGE = 0x2,
>>>>>>> 0cb31213
    ELEC2 = 0x5a,
    LIGHTING2 = 0x11,
    LIGHTING5 = 0x14,
    SECURITY1 = 0x20;


function RfxCom(device, options) {
  var self = this;

  self.options = options || {};
  self.handlers = {
    0x01: "statusHandler",
    0x02: "messageHandler",
    0x11: "lighting2Handler",
    0x14: "lighting5Handler",
    0x5a: "elec2Handler",
    0x20: "security1Handler",
    0x50: "temp19Handler",
    0x52: "temphumidity19Handler"
  };

  // Running counter for command numbers.
  /*jslint nomen: true */
  self._cmd = 0;

  // Allow for faking out the SerialPort
  if (typeof self.options.port !== "undefined") {
      self.serialport = options.port;
  }

  // Store the device to use
  self.device = device;

  // This is a buffering parser which accumulates bytes until it receives the
  // number of bytes specified in the first byte of the message.
  // It relies on a flushed buffer, to ensure the first byte corresponds to the
  // size of the first message.
  // The 'data' message emitted has all the bytes from the message.
  self.rfxtrxParser = function () {
    var data = [],
        requiredBytes = 0;
    return function (emitter, buffer) {
      // Collect data
      data.push.apply(data, buffer);
      if (requiredBytes === 0) {
        requiredBytes = buffer[0] + 1;
      }
      if (data.length >= requiredBytes) {
        emitter.emit("data", data.slice(0, requiredBytes + 1));
        data = data.slice(requiredBytes);
        requiredBytes = 0;
      }
    };
  };
}
util.inherits(RfxCom, EventEmitter);

RfxCom.prototype.open = function () {
  var self = this;

  if (typeof self.serialport === "undefined") {
    self.serialport = new serialport.SerialPort(self.device, {
      baudrate : 38400,
      parser: self.rfxtrxParser()
    });
  }
  self.serialport.on("open", function () {
    self.emit("ready");
  });

  // Add data read event listener
  self.serialport.on("data", function (data) {
    if (self.options.debug) {
      console.log("Received: %s", self.dumpHex(data));
    }

    var length = data.shift(),
        packetType = data.shift(),
        handler = self.handlers[packetType];

    if (typeof handler !== "undefined") {
      self[handler](data);
    } else {
      if (self.options.debug) {
        console.log("Unhandled packet type = %s", self.dumpHex([packetType]));
      }
    }
  });

  self.serialport.on("error", function (msg) {
    console.log("Error %s", msg);
  });

  self.serialport.on("end", function () {
    console.log("Received 'end'");
  });

  self.serialport.on("drain", function () {
    console.log("Received 'drain'");
  });
};

RfxCom.prototype.messageHandler = function (data) {
  var self = this,
      subtype = data[0],
      seqnbr = data[1],
      responses = {
        0: "ACK - transmit OK",
        1: "ACK - transmit delayed",
        2: "NAK - transmitter did not lock onto frequency",
        3: "NAK - AC address not allowed"
      },
      message = data[2];
  self.emit("response", responses[message], seqnbr);
};

RfxCom.prototype.initialise = function (callback) {
  var self = this;

  self.on("ready", function () {
    self.reset(function () {
      self.delay(500);
      self.flush();
      self.getStatus(callback);
    });
  });
  self.open();
};


/**
 *
 * Called by the data event handler when data arrives from the device with
 * information about its settings.
 *
 */
RfxCom.prototype.statusHandler = function (data) {
  var self = this,
      receiverTypes = {
        0x50: "310MHz",
        0x51: "315MHz",
        0x52: "433.92MHz receiver only",
        0x53: "433.92MHz transceiver",
        0x55: "868.00MHz",
        0x56: "868.00MHz FSK",
        0x57: "868.30MHz",
        0x58: "868.30MHz FSK",
        0x59: "868.35MHz",
        0x5A: "868.35MHz FSK",
        0x5B: "868.95MHz"
        },
        subtype = data[0],
        seqnbr = data[1],
        cmnd = data[2],
        receiverType = receiverTypes[data[3]],
        firmwareVersion = data[4],
        evt = {
          subtype: subtype,
          seqnbr: seqnbr,
          cmnd: cmnd,
          receiverType: receiverType,
          firmwareVersion: firmwareVersion
        };
  self.emit("status", evt);
};

/**
 *
 * Fetches a "command number" sequence number for identifying requests sent to
 * the device.
 *
 */
RfxCom.prototype.getCmdNumber = function () {
  var self = this;

  if (self._cmd > 256) {
    self._cmd = 0;
  }
  /*jslint plusplus: true */
  return self._cmd++;
};

/**
 *
 * Internal function for sending messages to the device.
 *
 */
RfxCom.prototype.sendMessage = function (type, subtype, cmd, extra, callback) {
  var self = this,
      cmdId = this.getCmdNumber(),
      byteCount = extra.length + 4,
      buffer = [byteCount, type, subtype, cmdId, cmd];

  buffer = buffer.concat(extra);
  self.serialport.write(buffer, callback);
  return cmdId;
};


/**
 *
 * Writes the reset sequence to the RFxtrx433.
 *
 */
RfxCom.prototype.reset = function (callback) {
  var self = this;
  return self.sendMessage(0, 0, 0, [0, 0, 0, 0, 0, 0, 0, 0, 0], callback);
};

/**
 *
 * Calls flush on the underlying SerialPort.
 *
 */
RfxCom.prototype.flush = function (callback) {
  var self = this;
  self.serialport.flush(callback);
};


/*
 * Sends the getstatus bytes to the interface.
 */
RfxCom.prototype.getStatus = function (callback) {
  var self = this;
  return self.sendMessage(0, 0, 2, [0, 0, 0, 0, 0, 0, 0, 0, 0], callback);
};

/*
 * Enables reception of different protocols.
 */
RfxCom.prototype.enable = function (protocols, callback) {
  var self = this,
      cmdId = this.getCmdNumber(),
      msg = {},
      buffer;

  _.each(protocols, function (protocol) {
    if (typeof msg[protocol.msg] === "undefined") {
      msg[protocol.msg] = protocol.bit;
    } else {
      /*jslint bitwise: true */
      msg[protocol.msg] |= protocol.bit;
    }
  });

  buffer = [0x0d, 0, 0, cmdId, 3, 0x53, 0, 0, msg["4"], msg["5"], 0, 0, 0, 0];

  self.serialport.write(buffer, function (err, response) {
    if (callback) {
      return callback(err, response, cmdId);
    }
  });
  return cmdId;
};

/**
 *
 * Turn on the specified light unit.
 *
 * Currently only works for lighting5 (LightwaveRF, Siemens) lights.
 *
 */
RfxCom.prototype.lightOn = function (id, unit, callback) {
  var self = this,
      cmdId = self.getCmdNumber(),
      idBytes = self.stringToBytes(id),
<<<<<<< HEAD
      buffer = [0x0a, LIGHTING5, 0, cmdId, idBytes[0], idBytes[1], idBytes[2], unit, 1, 0, 0];
=======
      buffer = [0x0A, LIGHTING5, 0, cmdId, idBytes[0], idBytes[1], idBytes[2], unit, 1, 0, 0];
>>>>>>> 0cb31213

  if (self.options.debug) {
    console.log("Sending lightOn data: %s", self.dumpHex(buffer));
  }
  self.serialport.write(buffer, function (err, response) {
    callback(err, response, cmdId);
  });
  return cmdId;
};

/**
 *
 * Turn off the specified light unit.
 *
 * Currently only works for lighting5 (LightwaveRF, Siemens) lights.
 *
 */
RfxCom.prototype.lightOff = function (id, unit, callback) {
  var self = this,
      cmdId = self.getCmdNumber(),
      idBytes = self.stringToBytes(id),
<<<<<<< HEAD
      buffer = [0x0a, LIGHTING5, 0, cmdId, idBytes[0], idBytes[1], idBytes[2],
=======
      buffer = [0x0A, LIGHTING5, 0, cmdId, idBytes[0], idBytes[1], idBytes[2],
>>>>>>> 0cb31213
                unit, 0, 0, 0];

  if (self.options.debug) {
    console.log("Sending lightOff data: %s", self.dumpHex(buffer));
  }
  self.serialport.write(buffer, function (err, response) {
    callback(err, response, cmdId);
  });
  return cmdId;
};

/**
 *
 * Wait for at least the specified number of milliseconds.
 *
 * This may not wait precisely for that number of milliseconds due to the
 * vagaries of system scheduling, but no fewer than the specified ms.
 *
 */
RfxCom.prototype.delay = function (ms) {
    ms += +new Date();
    while (+new Date() < ms) {
      // Do nothing...
    }
};

RfxCom.prototype.dumpHex = function (buffer, prefix) {
  prefix = prefix || "";
  function dec2hex(value) {
    var hexDigits = "0123456789ABCDEF";
        /*jslint bitwise: true */
    return prefix + (hexDigits[value >> 4] + hexDigits[value & 15]);
  }
  return _.map(buffer, dec2hex);
};

/**
 *
 * Converts an array of 4 bytes to a 32bit integer.
 *
 */
RfxCom.prototype.bytesToUint32 = function (bytes) {
  /*jslint bitwise: true */
  return (bytes[0] * Math.pow(2, 24)) + (bytes[1] << 16) +
         (bytes[2] << 8) + bytes[3];
};

/**
 *
 * Converts an array of 6 bytes to a 48bit integer.
 *
 */
RfxCom.prototype.bytesToUint48 = function (bytes) {
  /*jslint bitwise: true */
  return (bytes[0] * Math.pow(2, 40)) + (bytes[1] * Math.pow(2, 32)) +
         (bytes[2] * Math.pow(2, 24)) + (bytes[3] << 16) + (bytes[4] << 8) +
         bytes[4];
};

/**
 *
 * Converts a string to an array of Byte values.
 *
 * e.g. stringToBytes("202020") == [32, 32, 32]
 *
 */
RfxCom.prototype.stringToBytes = function (bytes) {
  var result = [],
      byteString,
      value,
      i;
  for (i = 0; i < bytes.length; i += 2) {
    byteString = bytes.substr(i, 2);
    if (byteString !== "0x") {
      value = parseInt(bytes.substr(i, 2), 16);
      if (typeof value !== "undefined") {
        result.push(value);
      }
    }
  }
  return result;
};

/**
 *
 * Called by the data event handler when data arrives from an OWL CM119/CM160
 * power measurement device.
 *
 * Calculates the current usage and total usage from the bytes sent, and emits
 * an "elec2" message for handling.
 *
 */
RfxCom.prototype.elec2Handler = function (data) {
  var self = this,
      subtypes = {
          1: "CM119/160"
      },
      TOTAL_DIVISOR = 223.666,
      subtype = subtypes[data[0]],
      seqnbr = data[1],
      id = "0x" + self.dumpHex(data.slice(2, 4), false).join(""),
      count = data[4],
      instant = data.slice(5, 9),
      total = data.slice(9, 15),
      currentWatts = self.bytesToUint32(instant),
      totalWatts = self.bytesToUint48(total) / TOTAL_DIVISOR,
      roundedTotal = Math.round(totalWatts * Math.pow(10, 2)) / Math.pow(10, 2),
      evt =  {
        subtype: subtype,
        id: id,
        currentWatts: currentWatts,
        totalWatts: roundedTotal
      };

    self.emit("elec2", evt);
};

/**
 *
 * Called by the data event handler when data arrives from various security
 * devices.
 *
 */
RfxCom.prototype.security1Handler = function (data) {
  var self = this,
      subtype = data[0],
      seqnbr = data[1],
      id = "0x" + self.dumpHex(data.slice(2, 5), false).join(""),
      deviceStatus = data[5],
      batterySignalLevel = data[6],
      evt = {
        subtype: subtype,
        id: id,
        deviceStatus: deviceStatus,
        batteryLevel: batterySignalLevel >> 4,
<<<<<<< HEAD
        rssi: batterySignalLevel & 0x0f,
=======
        rssi: batterySignalLevel & 0x0F,
>>>>>>> 0cb31213
        tampered: deviceStatus & 0x80
      };

    self.emit("security1", evt);
};

/**
 *
 * Called by the data event handler when data arrives from temp1-9
 * devices.
 *
 */
RfxCom.prototype.temp19Handler = function (data) {
  var self = this,
      subtype = data[0],
      seqnbr = data[1],
      id = "0x" + self.dumpHex(data.slice(2, 4), false).join(""),
<<<<<<< HEAD
      temperature = ((data[4] & 0x7f) * 256 + data[5]) / 10,
=======
      temperature = ((data[4] & 0x7F) * 256 + data[5]) / 10,
>>>>>>> 0cb31213
      signbit = data[4] & 0x80,
      batterySignalLevel = data[6],
      evt = {
        subtype: subtype,
        id: id,
        seqnbr: seqnbr,
        temperature: temperature * (signbit ? -1 : 1),
        batteryLevel: batterySignalLevel >> 4,
<<<<<<< HEAD
        rssi: batterySignalLevel & 0x0f,
=======
        rssi: batterySignalLevel & 0x0F,
>>>>>>> 0cb31213
      };
  self.emit("temp" + subtype, evt);
};

/**
 *
 * Called by the data event handler when data arrives from th1-9
 * devices.
 *
 */
RfxCom.prototype.temphumidity19Handler = function (data) {
  var self = this,
      subtype = data[0],
      seqnbr = data[1],
      id = "0x" + self.dumpHex(data.slice(2, 4), false).join(""),
<<<<<<< HEAD
      temperature = ((data[4] & 0x7f) * 256 + data[5]) / 10,
=======
      temperature = ((data[4] & 0x7F) * 256 + data[5]) / 10,
>>>>>>> 0cb31213
      signbit = data[4] & 0x80,
      humidity = data[6],
      humidityStatus = data[7],
      batterySignalLevel = data[8],
      evt = {
        subtype: subtype,
        id: id,
        seqnbr: seqnbr,
        temperature: temperature * (signbit ? -1 : 1),
        humidity: humidity,
        humidityStatus: humidityStatus,
        batteryLevel: batterySignalLevel >> 4,
<<<<<<< HEAD
        rssi: batterySignalLevel & 0x0f,
=======
        rssi: batterySignalLevel & 0x0F,
>>>>>>> 0cb31213
      };

  self.emit("th" + subtype, evt);
};

/**
 *
 * Called by the data event handler when data arrives from a LightwaveRF/Siemens
 * light control device.
 *
 */
RfxCom.prototype.lighting2Handler = function (data) {
  var self = this,
      subtypes = {
          0: "AC",
          1: "HomeEasy EU",
          2: "ANSLUT"
      },
      commands = {
        0: "Off",
        1: "On",
        2: "Set Level",
        3: "Group Off",
        4: "Group On",
        5: "Set Group Level"
      },
      subtype = subtypes[data[0]],
      seqnbr = data[1],
      idBytes = data.slice(2, 6),
      unitcode = data[6],
      command = commands[data[7]],
      level = data[8],
<<<<<<< HEAD
      rssi = data[9] & 0x0f,
      evt;

  idBytes[0] &= ~0xfc; // "id1 : 2"
=======
      rssi = data[9] & 0x0F,
      evt;

  idBytes[0] &= ~0xFC; // "id1 : 2"
>>>>>>> 0cb31213
  evt = {
    subtype: subtype,
    seqnbr: seqnbr,
    id: "0x" + self.dumpHex(idBytes, false).join(""),
    unitcode: unitcode,
    command: command,
    level: level,
    rssi: rssi
  };

  self.emit("lighting2", evt);
};

/**
 *
 * Called by the data event handler when data arrives from a LightwaveRF/Siemens
 * light control device.
 *
 */
RfxCom.prototype.lighting5Handler = function (data) {
  var self = this,
      subtypes = {
          0: "LightwaveRF, Siemens",
          1: "EMW100 GAO/Everflourish"
      },
      commands = {
          0: "Off",
          1: "On"
      },
      subtype = subtypes[data[0]],
      seqnbr = data[1],
      id = "0x" + self.dumpHex(data.slice(2, 5), false).join(""),
      unitcode = data[5],
      command = commands[data[6]],
      evt = {
        subtype: subtype,
        id: id,
        unitcode: unitcode,
        command: command
      };
  self.emit("lighting5", evt);
};


/*
 * This is a class for controlling LightwaveRF lights.
 */
function LightwaveRf(rfxcom) {
  var self = this;

  self.rfxcom = rfxcom;
}


/*
 * Splits the device id x/y and returns the components, the deviceId will be
 * returned as the component bytes, ready for sending.
 *
 * Throws an Error if the format is invalid.
 */
LightwaveRf.prototype._splitDeviceId = function (deviceId) {
  var parts = deviceId.split("/");
  if (parts.length !== 2) {
    throw new Error("Invalid deviceId format.");
  };
  return {
    idBytes: this.rfxcom.stringToBytes(parts[0]),
    unitCode: parts[1],
  };
};

/*
 * Switch on deviceId/unitCode
 */
LightwaveRf.prototype.switchOn = function (deviceId, options, callback) {
  if (typeof options === "function") {
    callback = options;
    options = {};
  };
  if (typeof options === "undefined") {
    options = {};
  };
  if (typeof options.mood !== "undefined") {
    if (options.mood < 1 || options.mood > 5) {
      throw new Error("Invalid mood value must be in range 1-5.");
    }
  };

  var self = this,
      device = self._splitDeviceId(deviceId),
      cmdId = self.rfxcom.getCmdNumber(),
      cmd = options.mood || 1,
      level = options.level || 0,
<<<<<<< HEAD
      buffer = [0x0a, LIGHTING5, 0, cmdId, device.idBytes[0],
=======
      buffer = [0x0A, LIGHTING5, 0, cmdId, device.idBytes[0],
>>>>>>> 0cb31213
                device.idBytes[1], device.idBytes[2], device.unitCode,
                cmd, level, 0];

  self.rfxcom.serialport.write(buffer, function (err, response) {
    if (typeof callback === "function") {
        callback(err, response, cmdId);
    }
  });
};

/*
 * Switch off deviceId/unitCode
 */
LightwaveRf.prototype.switchOff = function (deviceId, callback) {
  var self = this,
      cmdId = self.rfxcom.getCmdNumber(),
      device = self._splitDeviceId(deviceId),
<<<<<<< HEAD
      buffer = [0x0a, LIGHTING5, 0, cmdId, device.idBytes[0],
=======
      buffer = [0x0A, LIGHTING5, 0, cmdId, device.idBytes[0],
>>>>>>> 0cb31213
                device.idBytes[1], device.idBytes[2], device.unitCode,
                0, 0, 0];

  self.rfxcom.serialport.write(buffer, function (err, response) {
    if (typeof callback === "function") {
      callback(err, response, cmdId);
    }
  });
};


/*
 * This is a class for controlling Lighting2 lights.
 */
function Lighting2(rfxcom, subtype) {
  var self = this;

  self.rfxcom = rfxcom;
  self.subtype = subtype;

  if (typeof self.subtype === "undefined") {
    throw new Error("Must provide a subtype.");
  };
}

/*
 * Splits the device id x/y and returns the components, the deviceId will be
 * returned as the component bytes, ready for sending.
 *
 * Throws an Error if the format is invalid or if the deviceId is not the
 * correct length.
 */
Lighting2.prototype._splitDeviceId = function (deviceId) {
  var parts = deviceId.split("/"),
      idBytes;
  if (parts.length !== 2) {
    throw new Error("Invalid deviceId format.");
  };
  idBytes = this.rfxcom.stringToBytes(parts[0]);
  if (idBytes.length !== 4) {
    throw new Error("Invalid deviceId format.");
  };
  return {
    idBytes: idBytes,
    unitCode: parts[1],
  };
};

/*
 * Switch on deviceId/unitCode
 */
Lighting2.prototype.switchOn = function (deviceId, options, callback) {
  if (typeof options === "function") {
    callback = options;
    options = {};
  }
  if (typeof options === "undefined") {
    options = {};
  }
  if (typeof options.level !== "undefined") {
    if (options.level < 1 || options.level > 15) {
      throw new Error("Invalid level value must be in range 0-15.");
    }
  }

  var self = this,
      device = self._splitDeviceId(deviceId),
      cmdId = self.rfxcom.getCmdNumber(),
<<<<<<< HEAD
      level = options.level || 0xf,
      buffer = [0x0b, LIGHTING2, self.subtype, cmdId, device.idBytes[0],
                 device.idBytes[1], device.idBytes[2], device.idBytes[3],
                 device.unitCode, 1, level, 0];

  if (self.rfxcom.options.debug) {
    console.log("Sending %j", self.rfxcom.dumpHex(buffer));
  }
=======
      level = options.level || 0xF,
      buffer = [0x0B, LIGHTING2, self.subtype, cmdId, device.idBytes[0],
                 device.idBytes[1], device.idBytes[2], device.idBytes[3],
                 device.unitCode, 1, level, 0];

>>>>>>> 0cb31213
  self.rfxcom.serialport.write(buffer, function (err, response) {
    if (typeof callback === "function") {
      callback(err, response, cmdId);
    }
  });
};

/*
 * Switch on deviceId/unitCode
 */
Lighting2.prototype.switchOff = function (deviceId, callback) {
  var self = this,
      device = self._splitDeviceId(deviceId),
      cmdId = self.rfxcom.getCmdNumber(),
<<<<<<< HEAD
      buffer = [0x0b, LIGHTING2, self.subtype, cmdId, device.idBytes[0],
=======
      buffer = [0x0B, LIGHTING2, self.subtype, cmdId, device.idBytes[0],
>>>>>>> 0cb31213
                device.idBytes[1], device.idBytes[2], device.idBytes[3],
                device.unitCode, 0, 0, 0];

  self.rfxcom.serialport.write(buffer, function (err, response) {
    if (typeof callback === "function") {
      callback(err, response, cmdId);
    }
  });
};


exports.RfxCom = RfxCom;
exports.LightwaveRf = LightwaveRf;
exports.Lighting2 = Lighting2;
exports.protocols = {
    MERTIK: {bit: 1, msg: 4},
    LIGHTWAVERF: {bit: 2, msg: 4},
    HIDEKI: {bit: 4, msg: 4},
    LACROSSE: {bit: 8, msg: 4},
    FS20: {bit: 0x10, msg: 4},
    PROGUARD: {bit: 0x20, msg: 4},
    ROLLERTROL: {bit: 0x40, msg: 4},
    X10: {bit: 1, msg: 5 },
    ARC: {bit: 2, msg: 5},
    AC: {bit: 4, msg: 5},
    OREGON: {bit: 0x20, msg: 5}
};

exports.security = {
    NORMAL: 0,
    NORMAL_DELAYED: 1,
    ALARM: 2,
    ALARM_DELAYED: 3,
    MOTION: 4,
    NO_MOTION: 5,
    X10_DOOR_WINDOW_SENSOR: 0,
    X10_MOTION_SENSOR: 1,
    X10_SECURITY_REMOTE: 2
};

exports.humidity = {
    DRY: 0,
    COMFORT: 1,
    NORMAL: 2,
    WET: 3
};
exports.lighting2 = {
    AC: 0,
    HOMEEASY_EU: 1,
    ANSLUT: 2
}<|MERGE_RESOLUTION|>--- conflicted
+++ resolved
@@ -9,11 +9,7 @@
 
 var INTERFACE_CONTROL = 0,
     INTERFACE_MESSAGE = 1,
-<<<<<<< HEAD
     TRANSCEIVER_MESSAGE = 2,
-=======
-    TRANSCEIVER_MESSAGE = 0x2,
->>>>>>> 0cb31213
     ELEC2 = 0x5a,
     LIGHTING2 = 0x11,
     LIGHTING5 = 0x14,
@@ -281,11 +277,7 @@
   var self = this,
       cmdId = self.getCmdNumber(),
       idBytes = self.stringToBytes(id),
-<<<<<<< HEAD
       buffer = [0x0a, LIGHTING5, 0, cmdId, idBytes[0], idBytes[1], idBytes[2], unit, 1, 0, 0];
-=======
-      buffer = [0x0A, LIGHTING5, 0, cmdId, idBytes[0], idBytes[1], idBytes[2], unit, 1, 0, 0];
->>>>>>> 0cb31213
 
   if (self.options.debug) {
     console.log("Sending lightOn data: %s", self.dumpHex(buffer));
@@ -307,11 +299,7 @@
   var self = this,
       cmdId = self.getCmdNumber(),
       idBytes = self.stringToBytes(id),
-<<<<<<< HEAD
       buffer = [0x0a, LIGHTING5, 0, cmdId, idBytes[0], idBytes[1], idBytes[2],
-=======
-      buffer = [0x0A, LIGHTING5, 0, cmdId, idBytes[0], idBytes[1], idBytes[2],
->>>>>>> 0cb31213
                 unit, 0, 0, 0];
 
   if (self.options.debug) {
@@ -447,11 +435,7 @@
         id: id,
         deviceStatus: deviceStatus,
         batteryLevel: batterySignalLevel >> 4,
-<<<<<<< HEAD
         rssi: batterySignalLevel & 0x0f,
-=======
-        rssi: batterySignalLevel & 0x0F,
->>>>>>> 0cb31213
         tampered: deviceStatus & 0x80
       };
 
@@ -469,11 +453,7 @@
       subtype = data[0],
       seqnbr = data[1],
       id = "0x" + self.dumpHex(data.slice(2, 4), false).join(""),
-<<<<<<< HEAD
       temperature = ((data[4] & 0x7f) * 256 + data[5]) / 10,
-=======
-      temperature = ((data[4] & 0x7F) * 256 + data[5]) / 10,
->>>>>>> 0cb31213
       signbit = data[4] & 0x80,
       batterySignalLevel = data[6],
       evt = {
@@ -482,11 +462,7 @@
         seqnbr: seqnbr,
         temperature: temperature * (signbit ? -1 : 1),
         batteryLevel: batterySignalLevel >> 4,
-<<<<<<< HEAD
         rssi: batterySignalLevel & 0x0f,
-=======
-        rssi: batterySignalLevel & 0x0F,
->>>>>>> 0cb31213
       };
   self.emit("temp" + subtype, evt);
 };
@@ -502,11 +478,7 @@
       subtype = data[0],
       seqnbr = data[1],
       id = "0x" + self.dumpHex(data.slice(2, 4), false).join(""),
-<<<<<<< HEAD
       temperature = ((data[4] & 0x7f) * 256 + data[5]) / 10,
-=======
-      temperature = ((data[4] & 0x7F) * 256 + data[5]) / 10,
->>>>>>> 0cb31213
       signbit = data[4] & 0x80,
       humidity = data[6],
       humidityStatus = data[7],
@@ -519,11 +491,7 @@
         humidity: humidity,
         humidityStatus: humidityStatus,
         batteryLevel: batterySignalLevel >> 4,
-<<<<<<< HEAD
         rssi: batterySignalLevel & 0x0f,
-=======
-        rssi: batterySignalLevel & 0x0F,
->>>>>>> 0cb31213
       };
 
   self.emit("th" + subtype, evt);
@@ -556,17 +524,10 @@
       unitcode = data[6],
       command = commands[data[7]],
       level = data[8],
-<<<<<<< HEAD
       rssi = data[9] & 0x0f,
       evt;
 
   idBytes[0] &= ~0xfc; // "id1 : 2"
-=======
-      rssi = data[9] & 0x0F,
-      evt;
-
-  idBytes[0] &= ~0xFC; // "id1 : 2"
->>>>>>> 0cb31213
   evt = {
     subtype: subtype,
     seqnbr: seqnbr,
@@ -660,11 +621,7 @@
       cmdId = self.rfxcom.getCmdNumber(),
       cmd = options.mood || 1,
       level = options.level || 0,
-<<<<<<< HEAD
       buffer = [0x0a, LIGHTING5, 0, cmdId, device.idBytes[0],
-=======
-      buffer = [0x0A, LIGHTING5, 0, cmdId, device.idBytes[0],
->>>>>>> 0cb31213
                 device.idBytes[1], device.idBytes[2], device.unitCode,
                 cmd, level, 0];
 
@@ -682,11 +639,7 @@
   var self = this,
       cmdId = self.rfxcom.getCmdNumber(),
       device = self._splitDeviceId(deviceId),
-<<<<<<< HEAD
       buffer = [0x0a, LIGHTING5, 0, cmdId, device.idBytes[0],
-=======
-      buffer = [0x0A, LIGHTING5, 0, cmdId, device.idBytes[0],
->>>>>>> 0cb31213
                 device.idBytes[1], device.idBytes[2], device.unitCode,
                 0, 0, 0];
 
@@ -755,22 +708,14 @@
   var self = this,
       device = self._splitDeviceId(deviceId),
       cmdId = self.rfxcom.getCmdNumber(),
-<<<<<<< HEAD
       level = options.level || 0xf,
       buffer = [0x0b, LIGHTING2, self.subtype, cmdId, device.idBytes[0],
-                 device.idBytes[1], device.idBytes[2], device.idBytes[3],
-                 device.unitCode, 1, level, 0];
+                device.idBytes[1], device.idBytes[2], device.idBytes[3],
+                device.unitCode, 1, level, 0];
 
   if (self.rfxcom.options.debug) {
     console.log("Sending %j", self.rfxcom.dumpHex(buffer));
   }
-=======
-      level = options.level || 0xF,
-      buffer = [0x0B, LIGHTING2, self.subtype, cmdId, device.idBytes[0],
-                 device.idBytes[1], device.idBytes[2], device.idBytes[3],
-                 device.unitCode, 1, level, 0];
-
->>>>>>> 0cb31213
   self.rfxcom.serialport.write(buffer, function (err, response) {
     if (typeof callback === "function") {
       callback(err, response, cmdId);
@@ -785,11 +730,7 @@
   var self = this,
       device = self._splitDeviceId(deviceId),
       cmdId = self.rfxcom.getCmdNumber(),
-<<<<<<< HEAD
       buffer = [0x0b, LIGHTING2, self.subtype, cmdId, device.idBytes[0],
-=======
-      buffer = [0x0B, LIGHTING2, self.subtype, cmdId, device.idBytes[0],
->>>>>>> 0cb31213
                 device.idBytes[1], device.idBytes[2], device.idBytes[3],
                 device.unitCode, 0, 0, 0];
 
