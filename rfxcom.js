--- conflicted
+++ resolved
@@ -424,22 +424,6 @@
  *
  */
 RfxCom.prototype.security1Handler = function (data) {
-<<<<<<< HEAD
-  var self = this,
-      subtype = data[0],
-      seqnbr = data[1],
-      id = "0x" + self.dumpHex(data.slice(2, 5), false).join(""),
-      deviceStatus = data[5],
-      batterySignalLevel = data[6],
-      evt = {
-        subtype: subtype,
-        id: id,
-        deviceStatus: deviceStatus,
-        batteryLevel: batterySignalLevel >> 4,
-        rssi: batterySignalLevel & 0x0f,
-        tampered: deviceStatus & 0x80
-      };
-=======
     var self = this,
         subtype = data[0],
         seqnbr = data[1],
@@ -454,7 +438,6 @@
           rssi: batterySignalLevel & 0x0f,
           tampered: data[5] & 0x80
         };
->>>>>>> 4cbc02d2
 
     self.emit("security1", evt);
 };
@@ -614,7 +597,6 @@
     idBytes: this.rfxcom.stringToBytes(parts[0]),
     unitCode: parts[1],
   };
-<<<<<<< HEAD
 };
 
 
@@ -633,8 +615,6 @@
     }
   });
   return cmdId;
-=======
->>>>>>> 4cbc02d2
 };
 
 /*
@@ -651,7 +631,6 @@
   if (typeof options.mood !== "undefined") {
     if (options.mood < 1 || options.mood > 5) {
       throw new Error("Invalid mood value must be in range 1-5.");
-<<<<<<< HEAD
       }
   };
   var command = options.mood || 1,
@@ -730,31 +709,11 @@
  */
 Lighting2.prototype.switchOn = function (deviceId, callback) {
   return this._sendCommand(deviceId, 1, undefined, callback);
-=======
-    }
-  };
-
-  var self = this,
-      device = self._splitDeviceId(deviceId),
-      cmdId = self.rfxcom.getCmdNumber(),
-      cmd = options.mood || 1,
-      level = options.level || 0,
-      buffer = [0x0a, LIGHTING5, 0, cmdId, device.idBytes[0],
-                device.idBytes[1], device.idBytes[2], device.unitCode,
-                cmd, level, 0];
-
-  self.rfxcom.serialport.write(buffer, function (err, response) {
-    if (typeof callback === "function") {
-        callback(err, response, cmdId);
-    }
-  });
->>>>>>> 4cbc02d2
 };
 
 /*
  * Switch off deviceId/unitCode
  */
-<<<<<<< HEAD
 Lighting2.prototype.switchOff = function (deviceId, callback) {
   return this._sendCommand(deviceId, 0, undefined, callback);
 };
@@ -767,114 +726,7 @@
     throw new Error("Invalid level value must be in range 0-15.");
   };
   return this._sendCommand(deviceId, 2, level, callback);
-=======
-LightwaveRf.prototype.switchOff = function (deviceId, callback) {
-  var self = this,
-      cmdId = self.rfxcom.getCmdNumber(),
-      device = self._splitDeviceId(deviceId),
-      buffer = [0x0a, LIGHTING5, 0, cmdId, device.idBytes[0],
-                device.idBytes[1], device.idBytes[2], device.unitCode,
-                0, 0, 0];
-
-  self.rfxcom.serialport.write(buffer, function (err, response) {
-    if (typeof callback === "function") {
-      callback(err, response, cmdId);
-    }
-  });
->>>>>>> 4cbc02d2
-};
-
-
-/*
- * This is a class for controlling Lighting2 lights.
- */
-function Lighting2(rfxcom, subtype) {
-  var self = this;
-
-  self.rfxcom = rfxcom;
-  self.subtype = subtype;
-
-  if (typeof self.subtype === "undefined") {
-    throw new Error("Must provide a subtype.");
-  };
-}
-
-/*
- * Splits the device id x/y and returns the components, the deviceId will be
- * returned as the component bytes, ready for sending.
- *
- * Throws an Error if the format is invalid or if the deviceId is not the
- * correct length.
- */
-Lighting2.prototype._splitDeviceId = function (deviceId) {
-  var parts = deviceId.split("/"),
-      idBytes;
-  if (parts.length !== 2) {
-    throw new Error("Invalid deviceId format.");
-  };
-  idBytes = this.rfxcom.stringToBytes(parts[0]);
-  if (idBytes.length !== 4) {
-    throw new Error("Invalid deviceId format.");
-  };
-  return {
-    idBytes: idBytes,
-    unitCode: parts[1],
-  };
-};
-
-/*
- * Switch on deviceId/unitCode
- */
-Lighting2.prototype.switchOn = function (deviceId, options, callback) {
-  if (typeof options === "function") {
-    callback = options;
-    options = {};
-  }
-  if (typeof options === "undefined") {
-    options = {};
-  }
-  if (typeof options.level !== "undefined") {
-    if (options.level < 1 || options.level > 15) {
-      throw new Error("Invalid level value must be in range 0-15.");
-    }
-  }
-
-  var self = this,
-      device = self._splitDeviceId(deviceId),
-      cmdId = self.rfxcom.getCmdNumber(),
-      level = options.level || 0xf,
-      buffer = [0x0b, LIGHTING2, self.subtype, cmdId, device.idBytes[0],
-                device.idBytes[1], device.idBytes[2], device.idBytes[3],
-                device.unitCode, 1, level, 0];
-
-  if (self.rfxcom.options.debug) {
-    console.log("Sending %j", self.rfxcom.dumpHex(buffer));
-  }
-  self.rfxcom.serialport.write(buffer, function (err, response) {
-    if (typeof callback === "function") {
-      callback(err, response, cmdId);
-    }
-  });
-};
-
-/*
- * Switch on deviceId/unitCode
- */
-Lighting2.prototype.switchOff = function (deviceId, callback) {
-  var self = this,
-      device = self._splitDeviceId(deviceId),
-      cmdId = self.rfxcom.getCmdNumber(),
-      buffer = [0x0b, LIGHTING2, self.subtype, cmdId, device.idBytes[0],
-                device.idBytes[1], device.idBytes[2], device.idBytes[3],
-                device.unitCode, 0, 0, 0];
-
-  self.rfxcom.serialport.write(buffer, function (err, response) {
-    if (typeof callback === "function") {
-      callback(err, response, cmdId);
-    }
-  });
-};
-
+};
 
 exports.RfxCom = RfxCom;
 exports.LightwaveRf = LightwaveRf;
