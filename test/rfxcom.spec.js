/* global require: false, describe: false, module */
var rfxcom = require('../lib'),
    FakeSerialPort = require('./helper'),
    matchers = require('./matchers'),
    protocols = rfxcom.protocols;

describe("RfxCom", function () {
    beforeEach(function () {
        this.addMatchers({
            toHaveSent: matchers.toHaveSent
        });
    });

    describe("RfxCom class", function () {
        describe("data event handler", function () {
            it("should emit a response message when it receives message type 0x02", function (done) {
                var fakeSerialPort = new FakeSerialPort(),
                        device = new rfxcom.RfxCom("/", {
                        port: fakeSerialPort
                    });
                device.on("response", function () {
                    done();
                });
                device.open();
                fakeSerialPort.emit("data", [0x04, 0x02, 0x01, 0x00, 0x00]);
            });
            it("should emit a status message when it receives message type 0x01", function (done) {
                var fakeSerialPort = new FakeSerialPort(),
                    device = new rfxcom.RfxCom("/", {
                        port: fakeSerialPort
                    });
                device.on("status", function () {
                    done();
                });
                device.open();
                fakeSerialPort.emit("data", [0x0D, 0x01, 0x00, 0x01, 0x02, 0x53, 0x30, 0x00, 0x02, 0x21, 0x01, 0x00, 0x00, 0x00]);
            });
            it("should emit a lighting4 message when it receives message type 0x13", function (done) {
<<<<<<< HEAD
=======
                var fakeSerialPort = new FakeSerialPort(),
                    device = new rfxcom.RfxCom("/", {
                        port: fakeSerialPort
                    });
                device.on("lighting4", function (evt) {
                    done();
                });
                device.open();
                fakeSerialPort.emit("data", [0x09, 0x13, 0x00, 0x00, 0x00, 0x01, 0x02, 0x03, 0x12, 0x00]);
            });
            it("should emit a lighting5 message when it receives message type 0x14", function(done) {
>>>>>>> 8f3a003e
                var fakeSerialPort = new FakeSerialPort(),
                    device = new rfxcom.RfxCom("/", {
                        port: fakeSerialPort
                    });
                device.on("lighting4", function (evt) {
                    done();
                });
                device.open();
                fakeSerialPort.emit("data", [0x09, 0x13, 0x00, 0x00, 0x00, 0x01, 0x02, 0x03, 0x12, 0x00]);
            });
            it("should emit a lighting5 message when it receives message type 0x14", function (done) {
                var fakeSerialPort = new FakeSerialPort(),
                    device = new rfxcom.RfxCom("/", {
                        port: fakeSerialPort
                    });
                device.on("lighting5", function (evt) {
                    done();
                });
                device.open();
                fakeSerialPort.emit("data", [0x0A, 0x14, 0x00, 0x01, 0xF0, 0x9A, 0xC7, 0x02, 0x00, 0x00, 0x80]);
            });
            it("should emit a lighting6 message when it receives message type 0x15", function (done) {
                var fakeSerialPort = new FakeSerialPort(),
                    device = new rfxcom.RfxCom("/", {
<<<<<<< HEAD
=======
                        port: fakeSerialPort
                    });
                device.on("lighting6", function (evt) {
                    done();
                });
                device.open();
                fakeSerialPort.emit("data", [0x0b, 0x15, 0x00, 0x00, 0xF0, 0x9A, 0x42, 0x00, 0x03, 0x00, 0x00, 0x00]);
            });
            it("should emit an elec2 message when it receives message type 0x5a", function (done) {
                var fakeSerialPort = new FakeSerialPort(),
                    device = new rfxcom.RfxCom("/", {
>>>>>>> 8f3a003e
                        port: fakeSerialPort
                    });
                device.on("lighting6", function (evt) {
                    done();
                });
                device.open();
                fakeSerialPort.emit("data", [0x0b, 0x15, 0x00, 0x00, 0xF0, 0x9A, 0x42, 0x00, 0x03, 0x00, 0x00, 0x00]);
            });
            it("should emit an elec2 message when it receives message type 0x5a", function (done) {
                var fakeSerialPort = new FakeSerialPort(),
                    device = new rfxcom.RfxCom("/", {
                        port: fakeSerialPort
                    });
                device.on("elec2", function (evt) {
                    done();
                });
                device.open();
                fakeSerialPort.emit("data", [0x11, 0x5a, 0x01, 0x00, 0x00, 0x01, 0x01, 0x01, 0x01, 0x01, 0x01, 0x00, 0x00, 0x00, 0x00, 0x00, 0x00, 0x00]);
            });
            it("should emit a security1 message when it receives message type 0x20", function (done) {
                var fakeSerialPort = new FakeSerialPort(),
                    device = new rfxcom.RfxCom("/", {
                        port: fakeSerialPort
                    });
                device.on("security1", function (evt) {
                    done();
                });
                device.open();
                fakeSerialPort.emit("data", [0x08, 0x20, 0x01, 0x00, 0x00, 0x00, 0x00, 0x00]);
            });
            it("should emit a temp1 message when it receives message type 0x50, with device type 1", function (done) {
                var fakeSerialPort = new FakeSerialPort(),
                    device = new rfxcom.RfxCom("/", {
                        port: fakeSerialPort
                    });
                device.on("temp1", function (evt) {
                    done();
                });
                device.open();
                fakeSerialPort.emit("data", [0x08, 0x50, 0x01, 0x01, 0xFA, 0xAF, 0x80, 0x14, 0x42]);
            });
            it("should emit a temp2 message when it receives message type 0x50, with device type 2", function (done) {
                var fakeSerialPort = new FakeSerialPort(),
                    device = new rfxcom.RfxCom("/", {
                        port: fakeSerialPort
                    });
                device.on("temp2", function (evt) {
                    done();
                });
                device.open();
                fakeSerialPort.emit("data", [0x08, 0x50, 0x02, 0x01, 0xFA, 0xAF, 0x80, 0x14, 0x42]);
            });
            it("should emit a th1 message when it receives message type 0x52, with device type 1", function (done) {
                var fakeSerialPort = new FakeSerialPort(),
                    device = new rfxcom.RfxCom("/", {
                        port: fakeSerialPort
                    });
                device.on("th1", function (evt) {
                    done();
                });
                device.open();
                fakeSerialPort.emit("data", [0x0A, 0x52, 0x01, 0x04, 0xAF, 0x01, 0x00, 0x90, 0x36, 0x02, 0x59]);
            });
            it("should emit a lighting2 message when it receives message type 0x11", function (done) {
                var fakeSerialPort = new FakeSerialPort(),
                    device = new rfxcom.RfxCom("/", {
                        port: fakeSerialPort
                    });
                device.on("lighting2", function (evt) {
                    done();
                });
                device.open();
                fakeSerialPort.emit("data", [0x0B, 0x11, 0x01, 0x00, 0x01, 0x01, 0x01, 0x01, 0x01, 0x01, 0xF, 0xF, 0xF0]);
            });
            it("should emit an rfxmeter message when it receives message type 0x71", function (done) {
                var fakeSerialPort = new FakeSerialPort(),
                    device = new rfxcom.RfxCom("/", {
                        port: fakeSerialPort
                    });
                device.on("rfxmeter", function (evt) {
                    done();
                });
                device.open();
                fakeSerialPort.emit("data", [0x0A, 0x71, 0x00, 0x37, 0x08, 0xF8, 0x00, 0x8A, 0x64, 0x67, 0x70]);
            });
            it("should emit a thb2 message when it receives message type 0x54", function (done) {
                var fakeSerialPort = new FakeSerialPort(),
                    device = new rfxcom.RfxCom("/", {
                        port: fakeSerialPort
                    });
                device.on("thb2", function (evt) {
                    done();
                });
                device.open();
                fakeSerialPort.emit("data", [0x0D, 0x54, 0x02, 0x0E, 0xE9, 0x00, 0x00, 0xC9, 0x27, 0x02, 0x03, 0xE7, 0x04, 0x39]);
            });
            it("should emit a weight1 message when it receives message type 0x5D", function (done) {
                var fakeSerialPort = new FakeSerialPort(),
                    device = new rfxcom.RfxCom("/", {
                        port: fakeSerialPort
                    });
                device.on("weight1", function (evt) {
                    done();
                });
                device.open();
                fakeSerialPort.emit("data", [0x08, 0x5D, 0x01, 0xF5, 0x00, 0x07, 0x03, 0x40, 0x40]);
            });
            it("should emit an rfxsensor message when it receives message type 0x70", function (done) {
                var fakeSerialPort = new FakeSerialPort(),
                    device = new rfxcom.RfxCom("/", {
                        port: fakeSerialPort
                    });
                device.on("rfxsensor", function (evt) {
                    done();
                });
                device.open();
                fakeSerialPort.emit("data", [0x07, 0x70, 0x00, 0xE9, 0x28, 0x02, 0xE1, 0x70]);
            });
            it("should emit a receive message when it receives a message", function (done) {
                var fakeSerialPort = new FakeSerialPort(),
                    device = new rfxcom.RfxCom("/", {
                        port: fakeSerialPort
                    });
                device.on("receive", function (evt) {
                    done();
                });
                device.open();
                fakeSerialPort.emit("data", [0x01]);
            });
        });

        describe(".initialise function", function () {
            it("should emit a 'connectfailed' event if the serial port device file does not exist", function (done) {
                var fakeSerialPort = new FakeSerialPort(),
                    device = new rfxcom.RfxCom("/dev/tty-i-dont-exist", {
                        port: fakeSerialPort
                    });
                device.on("connectfailed", function (evt) {
                    done();
                });
                device.open();
                fakeSerialPort.emit("error", "connectfailed\n");
            });
<<<<<<< HEAD
            it("should prepare the device for use.", function (done) {
=======
            it("should prepare the device for use.", function(done) {
>>>>>>> 8f3a003e
                var fakeSerialPort = new FakeSerialPort(),
                    device = new rfxcom.RfxCom("/dev/ttyUSB0", {
                        port: fakeSerialPort
                    }),
                    resetSpy = spyOn(device, "reset").andCallThrough(),
                    delaySpy = spyOn(device, "delay"),
                    flushSpy = spyOn(device, "flush").andCallThrough(),
                    getStatusSpy = spyOn(device, "getStatus").andCallThrough(),
                    openSpy = spyOn(device, "open").andCallFake(function() {
                        device.emit("ready");
                    });

                var handler = function () {
                    done();
                };
                device.initialise(handler);
                expect(resetSpy).toHaveBeenCalled();
                expect(delaySpy).toHaveBeenCalledWith(500);
                expect(flushSpy).toHaveBeenCalledWith(jasmine.any(Function));
                expect(getStatusSpy).toHaveBeenCalledWith(jasmine.any(Function));
                expect(openSpy).toHaveBeenCalled();
            });
        });

        describe(".bytesToUint48", function () {
            it("should convert a sequence of 6 bytes to a longint", function () {
                var device = new rfxcom.RfxCom("/dev/ttyUSB0");
                expect(device.bytesToUint48([0xF1, 0x27, 0xba, 0x67, 0x28, 0x97])).toBe(265152933341335);
            });
        });

        describe(".bytesToUint32", function () {
            it("should convert a sequence of 4 bytes to a longint", function () {
                var device = new rfxcom.RfxCom("/dev/ttyUSB0");
                expect(device.bytesToUint32([0xFF, 0x76, 0x21, 0x72])).toBe(4285931890);
            });
        });

        describe(".dumpHex", function() {
            it("should convert a sequence of bytes to a string of hex numbers with a prefix if one is supplied", function () {
                var device = new rfxcom.RfxCom("/dev/ttyUSB0");
                expect(device.dumpHex([0x00, 0x00, 0x01, 0x72], "0x").toString()).toBe("0x00,0x00,0x01,0x72");
            });
            it("should convert a sequence of bytes to a string of hex numbers with no prefix if none supplied", function () {
                var device = new rfxcom.RfxCom("/dev/ttyUSB0");
                expect(device.dumpHex([0x00, 0x00, 0x01, 0x72]).toString()).toBe("00,00,01,72");
            });
        });

        describe(".stringToBytes", function() {
            it("should convert a sequence of characters to an array of bytes", function () {
                var device = new rfxcom.RfxCom("/dev/ttyUSB0");
                expect(device.stringToBytes("203052").bytes.toString()).toBe([32, 48, 82].toString());
<<<<<<< HEAD
=======
            });
            it("should convert a sequence of characters to hex value", function () {
                var device = new rfxcom.RfxCom("/dev/ttyUSB0");
                expect(device.stringToBytes("203052").value).toBe(0x203052);
>>>>>>> 8f3a003e
            });
            it("should convert a sequence of characters to hex value", function () {
                var device = new rfxcom.RfxCom("/dev/ttyUSB0");
<<<<<<< HEAD
                expect(device.stringToBytes("203052").value).toBe(0x203052);
            });
            it("should ignore leading 0x on a string", function () {
                var device = new rfxcom.RfxCom("/dev/ttyUSB0");
=======
>>>>>>> 8f3a003e
                expect(device.stringToBytes("0x203052").bytes.toString()).toBe([32, 48, 82].toString());
            });
        });

        describe(".messageHandler", function () {
            it("should emit an response message when called", function (done) {
                var device = new rfxcom.RfxCom("/dev/ttyUSB0");
                device.on("response", function (message, seqnbr) {
                    expect(message).toBe("ACK - transmit OK");
                    expect(seqnbr).toBe(3);
                    done();
                });
                device.messageHandler([0x00, 0x03, 0x00]);
            });
        });

        describe(".flush", function () {
            it("should flush the underlying serialport", function (done) {
                var fakeSerialPort = new FakeSerialPort(),
                    device = new rfxcom.RfxCom("/dev/ttyUSB0", {
                        port: fakeSerialPort
                    });
                device.flush(function () {
                    expect(fakeSerialPort.flushed).toBeTruthy();
                    done();
                });
            });
        });

        describe(".reset", function () {
            it("should send the correct bytes to the serialport", function (done) {
                var fakeSerialPort = new FakeSerialPort(),
                    device = new rfxcom.RfxCom("/dev/ttyUSB0", {
                        port: fakeSerialPort
                    });
                device.reset(function () {
                    done();
                });
                expect(fakeSerialPort).toHaveSent([13, 0, 0, 0, 0, 0, 0, 0, 0, 0, 0, 0, 0, 0]);
            });
        });

        describe(".getStatus", function () {
            it("should send the correct bytes to the serialport", function (done) {
                var fakeSerialPort = new FakeSerialPort(),
                    device = new rfxcom.RfxCom("/dev/ttyUSB0", {
                        port: fakeSerialPort
                    });
                device.getStatus(function () {
                    done();
                });
                expect(fakeSerialPort).toHaveSent([13, 0, 0, 0, 2, 0, 0, 0, 0, 0, 0, 0, 0, 0]);
            });
        });

        describe(".enable", function() {
            it("should send the correct bytes to the serialport", function (done) {
                var fakeSerialPort = new FakeSerialPort(),
                    device = new rfxcom.RfxCom("/dev/ttyUSB0", {
                        port: fakeSerialPort
                    });
                device.enable([protocols.LACROSSE, protocols.OREGON, protocols.AC, protocols.ARC, protocols.X10], function() {
                    done();
                });
                expect(fakeSerialPort).toHaveSent([0x0D, 0x00, 0x00, 0x00, 0x03, 0x53, 0x00, 0x00, 0x08, 0x27, 0x0, 0x0, 0x0, 0x0]);
            });

            it("should send the correct bytes to the serialport for a single protocol", function (done) {
                var fakeSerialPort = new FakeSerialPort(),
                    device = new rfxcom.RfxCom("/dev/ttyUSB0", {
                        port: fakeSerialPort
                    });
                device.enable(protocols.LIGHTWAVERF, function () {
                    done();
                });
                expect(fakeSerialPort).toHaveSent([0x0D, 0x00, 0x00, 0x00, 0x03, 0x53, 0x00, 0x00, 0x02, 0x00, 0x00, 0x00, 0x00, 0x00]);
            });
        });

        describe(".save", function () {
            it("should send the correct bytes to the serialport", function(done) {
                var fakeSerialPort = new FakeSerialPort(),
                    device = new rfxcom.RfxCom("/dev/ttyUSB0", {
                        port: fakeSerialPort
                    });
                device.save(function () {
                    done();
                });
                expect(fakeSerialPort).toHaveSent([0x0D, 0x00, 0x00, 0x00, 0x06, 0x00, 0x00, 0x00, 0x00, 0x00, 0x0, 0x00, 0x00, 0x00]);
            });
        });

        describe(".elec1Handler", function () {
            it("should emit an elec1 message when called with subtype CM113", function (done) {
                var device = new rfxcom.RfxCom("/dev/ttyUSB0");
                device.on("elec1", function (evt) {
                    expect(evt.subtype).toBe(1);
                    expect(evt.id).toBe("0x8600");
                    expect(evt.count).toBe(4);
                    expect(evt.current[0]).toBeCloseTo(2.9, 11);
                    expect(evt.current[1]).toBeCloseTo(0.0, 11);
                    expect(evt.current[2]).toBeCloseTo(0.0, 11);
                    expect(evt.rssi).toBe(4);
                    expect(evt.batteryLevel).toBe(9);
                    done();
                });
                device.elec1Handler([0x01, 0x0F, 0x86, 0x00, 0x04, 0x00, 0x1D, 0x00, 0x00, 0x00, 0x00, 0x49]);
            })
        });

        describe(".elec23Handler", function () {
<<<<<<< HEAD
            it("should emit an elec2 message when called with subtype CM119_160", function (done) {
=======
            it("should emit an elec23 message when called with subtype CM119_160", function (done) {
>>>>>>> 8f3a003e
                var device = new rfxcom.RfxCom("/dev/ttyUSB0");
                device.on("elec2", function (evt) {
                    expect(evt.subtype).toBe(1);
                    expect(evt.id).toBe("0x1A73");
                    expect(evt.count).toBe(0);
                    expect(evt.power).toBe(1014);
                    expect(evt.energy).toBeCloseTo(60.7110602416, 10);
                    expect(evt.rssi).toBe(8);
                    expect(evt.batteryLevel).toBe(9);
<<<<<<< HEAD
                    done();
                });
                device.elec23Handler([0x01, 0x07, 0x1A, 0x73, 0x00, 0x00, 0x00, 0x03, 0xF6, 0x00, 0x00, 0x00, 0x00, 0x35, 0x0B, 0x89]);
            });
            it("should emit an elec3 message when called with subtype CM180", function (done) {
=======
                    done();
                });
                device.elec23Handler([0x01, 0x07, 0x1A, 0x73, 0x00, 0x00, 0x00, 0x03, 0xF6, 0x00, 0x00, 0x00, 0x00, 0x35, 0x0B, 0x89]);
            });
            it("should emit an elec23 message when called with subtype CM180", function (done) {
                var device = new rfxcom.RfxCom("/dev/ttyUSB0");
                device.on("elec3", function (evt) {
                    expect(evt.subtype).toBe(2);
                    expect(evt.id).toBe("0xA412");
                    expect(evt.power).toBe(370);
                    expect(evt.energy).toBeCloseTo(30226.3151306, 6);
                    expect(evt.rssi).toBe(7);
                    expect(evt.batteryLevel).toBe(9);
                    done();
                });
                device.elec23Handler([0x02, 0x00, 0xA4, 0x12, 0x00, 0x00, 0x00, 0x01, 0x72, 0x00, 0x00, 0x00, 0x67, 0x28, 0x97, 0x79]);
            });
            it("should not include an energy reading when called with subtype CM180 and count != 0", function (done) {
>>>>>>> 8f3a003e
                var device = new rfxcom.RfxCom("/dev/ttyUSB0");
                device.on("elec3", function (evt) {
                    expect(evt.subtype).toBe(2);
                    expect(evt.id).toBe("0xA412");
                    expect(evt.power).toBe(370);
<<<<<<< HEAD
                    expect(evt.energy).toBeCloseTo(30226.3151306, 6);
=======
                    expect(evt.energy).toBeUndefined();
>>>>>>> 8f3a003e
                    expect(evt.rssi).toBe(7);
                    expect(evt.batteryLevel).toBe(9);
                    done();
                });
                device.elec23Handler([0x02, 0x01, 0xA4, 0x12, 0x01, 0x00, 0x00, 0x01, 0x72, 0x00, 0x00, 0x00, 0x00, 0x00, 0x00, 0x79]);
            });

        });

        describe(".elec4Handler", function () {
            it("should emit an elec4 message when called with subtype CM180I", function (done) {
                var device = new rfxcom.RfxCom("/dev/ttyUSB0");
                device.on("elec4", function (evt) {
                    expect(evt.subtype).toBe(1);
                    expect(evt.id).toBe("0xB800");
                    expect(evt.seqnbr).toBe(6);
                    expect(evt.count).toBe(0);
                    expect(evt.current[0]).toBeCloseTo(2.2, 11);
                    expect(evt.current[1]).toBeCloseTo(0.0, 11);
                    expect(evt.current[2]).toBeCloseTo(0.0, 11);
                    expect(evt.energy).toBeCloseTo(32547.4233902, 7);
                    expect(evt.rssi).toBe(8);
                    expect(evt.batteryLevel).toBe(9);
                    done();
                });
                device.elec4Handler([0x01, 0x06, 0xB8, 0x00, 0x00, 0x00, 0x16, 0x00, 0x00, 0x00, 0x00, 0x00, 0x00, 0x00, 0x6F, 0x14, 0x88, 0x89]);
<<<<<<< HEAD
            });
            it("should emit an elec4 message when called with subtype CM180I", function (done) {
                var device = new rfxcom.RfxCom("/dev/ttyUSB0");
                device.on("elec4", function (evt) {
                    expect(evt.subtype).toBe(1);
                    expect(evt.id).toBe("0xB800");
                    expect(evt.seqnbr).toBe(79);
                    expect(evt.count).toBe(2);
                    expect(evt.current[0]).toBeCloseTo(2.9, 11);
                    expect(evt.current[1]).toBeCloseTo(0.0, 11);
                    expect(evt.current[2]).toBeCloseTo(0.0, 11);
                    expect(evt.energy).toBeUndefined();
                    expect(evt.rssi).toBe(7);
                    expect(evt.batteryLevel).toBe(9);
=======
            });
            it("should not include an energy reading when called with subtype CM180I and count != 0", function (done) {
                var device = new rfxcom.RfxCom("/dev/ttyUSB0");
                device.on("elec4", function (evt) {
                    expect(evt.subtype).toBe(1);
                    expect(evt.id).toBe("0xB800");
                    expect(evt.seqnbr).toBe(79);
                    expect(evt.count).toBe(2);
                    expect(evt.current[0]).toBeCloseTo(2.9, 11);
                    expect(evt.current[1]).toBeCloseTo(0.0, 11);
                    expect(evt.current[2]).toBeCloseTo(0.0, 11);
                    expect(evt.energy).toBeUndefined();
                    expect(evt.rssi).toBe(7);
                    expect(evt.batteryLevel).toBe(9);
                    done();
                });
                device.elec4Handler([0x01, 0x4F, 0xB8, 0x00, 0x02, 0x00, 0x1D, 0x00, 0x00, 0x00, 0x00, 0x00, 0x00, 0x00, 0x00, 0x00, 0x00, 0x79]);
            });
        });

        describe(".elec5Handler", function () {
            it("should emit an elec message when called with subtype REVOLT", function (done) {
                var device = new rfxcom.RfxCom("/dev/ttyUSB0");
                device.on("elec5", function (evt) {
                    expect(evt.subtype).toBe(1);
                    expect(evt.id).toBe("0x002D");
                    expect(evt.seqnbr).toBe(3);
                    expect(evt.voltage).toBe(228.0);
                    expect(evt.current).toBe(0.0);
                    expect(evt.power).toBe(0.0);
                    expect(evt.energy).toBe(30);
                    expect(evt.powerFactor).toBe(0);
                    expect(evt.frequency).toBe(50);
                    expect(evt.rssi).toBe(8);
                    done();
                });
                device.elec5Handler([0x01, 0x03, 0x00, 0x2D, 0xE4, 0x00, 0x00, 0x00, 0x00, 0x00, 0x03, 0x00, 0x32, 0x80]);
            });
            it("should emit an elec message when called with subtype REVOLT", function (done) {
                var device = new rfxcom.RfxCom("/dev/ttyUSB0");
                device.on("elec5", function (evt) {
                    expect(evt.subtype).toBe(1);
                    expect(evt.id).toBe("0x002D");
                    expect(evt.seqnbr).toBe(4);
                    expect(evt.voltage).toBe(228.0);
                    expect(evt.current).toBe(0.02);
                    expect(evt.power).toBe(4.7);
                    expect(evt.energy).toBe(30);
                    expect(evt.powerFactor).toBe(1);
                    expect(evt.frequency).toBe(50);
                    expect(evt.rssi).toBe(8);
                    done();
                });
                device.elec5Handler([0x01, 0x04, 0x00, 0x2D, 0xE4, 0x00, 0x02, 0x00, 0x2F, 0x00, 0x03, 0x64, 0x32, 0x80]);
            });
            it("should emit an elec message when called with subtype REVOLT", function (done) {
                var device = new rfxcom.RfxCom("/dev/ttyUSB0");
                device.on("elec5", function (evt) {
                    expect(evt.subtype).toBe(1);
                    expect(evt.id).toBe("0x002D");
                    expect(evt.seqnbr).toBe(5);
                    expect(evt.voltage).toBe(227.0);
                    expect(evt.current).toBe(0.2);
                    expect(evt.power).toBe(44.5);
                    expect(evt.energy).toBe(30);
                    expect(evt.powerFactor).toBe(1);
                    expect(evt.frequency).toBe(50);
                    expect(evt.rssi).toBe(8);
                    done();
                });
                device.elec5Handler([0x01, 0x05, 0x00, 0x2D, 0xE3, 0x00, 0x14, 0x01, 0xBD, 0x00, 0x03, 0x64, 0x32, 0x80]);
            });
            it("should emit an elec message when called with subtype REVOLT", function (done) {
                var device = new rfxcom.RfxCom("/dev/ttyUSB0");
                device.on("elec5", function (evt) {
                    expect(evt.subtype).toBe(1);
                    expect(evt.id).toBe("0x002D");
                    expect(evt.seqnbr).toBe(6);
                    expect(evt.voltage).toBe(227.0);
                    expect(evt.current).toBe(0.05);
                    expect(evt.power).toBe(8.7);
                    expect(evt.energy).toBe(30);
                    expect(evt.powerFactor).toBe(0.77);
                    expect(evt.frequency).toBe(50);
                    expect(evt.rssi).toBe(8);
                    done();
                });
                device.elec5Handler([0x01, 0x06, 0x00, 0x2D, 0xE3, 0x00, 0x05, 0x00, 0x57, 0x00, 0x03, 0x4D, 0x32, 0x80]);
            });
        });

        describe(".lighting5Handler", function() {
            var device;
            beforeEach(function() {
                device = new rfxcom.RfxCom("/dev/ttyUSB0");
            });
            it("should emit a lighting5 message when called", function(done) {
                device.on("lighting5", function(evt) {
                    expect(evt.subtype).toBe(0);
                    expect(evt.id).toBe("0xF09AC7");
                    expect(evt.unitcode).toBe(1);
                    expect(evt.command).toBe("Off");
                    expect(evt.commandNumber).toBe(0);
                    expect(evt.seqnbr).toBe(1);
>>>>>>> 8f3a003e
                    done();
                });
                device.elec4Handler([0x01, 0x4F, 0xB8, 0x00, 0x02, 0x00, 0x1D, 0x00, 0x00, 0x00, 0x00, 0x00, 0x00, 0x00, 0x00, 0x00, 0x00, 0x79]);
            });
<<<<<<< HEAD
        });

        describe(".elec5Handler", function () {
            it("should emit an elec message when called with subtype REVOLT", function (done) {
                var device = new rfxcom.RfxCom("/dev/ttyUSB0");
                device.on("elec5", function (evt) {
                    expect(evt.subtype).toBe(1);
                    expect(evt.id).toBe("0x002D");
                    expect(evt.seqnbr).toBe(3);
                    expect(evt.voltage).toBe(228.0);
                    expect(evt.current).toBe(0.0);
                    expect(evt.power).toBe(0.0);
                    expect(evt.energy).toBe(30);
                    expect(evt.powerFactor).toBe(0);
                    expect(evt.frequency).toBe(50);
                    expect(evt.rssi).toBe(8);
=======
            it("should report an unknown command", function (done) {
                device.on("lighting5", function (evt) {
                    expect(evt.command).toBe("Unknown");
                    expect(evt.commandNumber).toBe(255);
                    done();
                });
                device.lighting5Handler([0x00, 0x01, 0xF0, 0x9A, 0xC7, 0x01, 0xFF, 0x00, 0x80]);
            });
            it("should identify the subtype correctly", function(done) {
                device.on("lighting5", function(evt) {
                    expect(evt.subtype).toBe(1);
>>>>>>> 8f3a003e
                    done();
                });
                device.elec5Handler([0x01, 0x03, 0x00, 0x2D, 0xE4, 0x00, 0x00, 0x00, 0x00, 0x00, 0x03, 0x00, 0x32, 0x80]);
            });
<<<<<<< HEAD
            it("should emit an elec message when called with subtype REVOLT", function (done) {
                var device = new rfxcom.RfxCom("/dev/ttyUSB0");
                device.on("elec5", function (evt) {
                    expect(evt.subtype).toBe(1);
                    expect(evt.id).toBe("0x002D");
                    expect(evt.seqnbr).toBe(4);
                    expect(evt.voltage).toBe(228.0);
                    expect(evt.current).toBe(0.02);
                    expect(evt.power).toBe(4.7);
                    expect(evt.energy).toBe(30);
                    expect(evt.powerFactor).toBe(1);
                    expect(evt.frequency).toBe(50);
=======

            it("should identify the command correctly", function(done) {
                device.on("lighting5", function(evt) {
                    expect(evt.command).toBe("On");
                    expect(evt.commandNumber).toBe(1);
                    done();
                });
                device.lighting5Handler([0x01, 0x01, 0xF0, 0x9A, 0xC7, 0x01, 0x01, 0x00, 0x80]);
            });
            it("should calculate the rssi correctly", function(done) {
                device.on("lighting5", function(evt) {
>>>>>>> 8f3a003e
                    expect(evt.rssi).toBe(8);
                    done();
                });
                device.elec5Handler([0x01, 0x04, 0x00, 0x2D, 0xE4, 0x00, 0x02, 0x00, 0x2F, 0x00, 0x03, 0x64, 0x32, 0x80]);
            });
            it("should emit an elec message when called with subtype REVOLT", function (done) {
                var device = new rfxcom.RfxCom("/dev/ttyUSB0");
                device.on("elec5", function (evt) {
                    expect(evt.subtype).toBe(1);
                    expect(evt.id).toBe("0x002D");
                    expect(evt.seqnbr).toBe(5);
                    expect(evt.voltage).toBe(227.0);
                    expect(evt.current).toBe(0.2);
                    expect(evt.power).toBe(44.5);
                    expect(evt.energy).toBe(30);
                    expect(evt.powerFactor).toBe(1);
                    expect(evt.frequency).toBe(50);
                    expect(evt.rssi).toBe(8);
                    done();
                });
                device.elec5Handler([0x01, 0x05, 0x00, 0x2D, 0xE3, 0x00, 0x14, 0x01, 0xBD, 0x00, 0x03, 0x64, 0x32, 0x80]);
            });
            it("should emit an elec message when called with subtype REVOLT", function (done) {
                var device = new rfxcom.RfxCom("/dev/ttyUSB0");
                device.on("elec5", function (evt) {
                    expect(evt.subtype).toBe(1);
                    expect(evt.id).toBe("0x002D");
                    expect(evt.seqnbr).toBe(6);
                    expect(evt.voltage).toBe(227.0);
                    expect(evt.current).toBe(0.05);
                    expect(evt.power).toBe(8.7);
                    expect(evt.energy).toBe(30);
                    expect(evt.powerFactor).toBe(0.77);
                    expect(evt.frequency).toBe(50);
                    expect(evt.rssi).toBe(8);
                    done();
                });
                device.elec5Handler([0x01, 0x06, 0x00, 0x2D, 0xE3, 0x00, 0x05, 0x00, 0x57, 0x00, 0x03, 0x4D, 0x32, 0x80]);
            });
        });

        describe(".lighting1Handler", function() {
            var device;
            beforeEach(function() {
                device = new rfxcom.RfxCom("/dev/ttyUSB0");
            });
<<<<<<< HEAD
            it("should emit a lighting1 message when called", function (done) {
                device.on("lighting1", function (evt) {
=======
            it("should emit a lighting1 message when called", function(done) {
                device.on("lighting1", function(evt) {
>>>>>>> 8f3a003e
                    expect(evt.subtype).toBe(1);
                    expect(evt.seqnbr).toBe(1);
                    expect(evt.housecode).toBe("D");
                    expect(evt.unitcode).toBe(2);
                    expect(evt.command).toBe("On");
                    expect(evt.commandNumber).toBe(1);
                    expect(evt.rssi).toBe(7);
                    expect(evt.id).toBe("0x4402");
                    done();
                });
                device.lighting1Handler([0x01, 0x01, 0x44, 0x02, 0x01, 0x70]);
            });
            it("should report an unknown command", function (done) {
                device.on("lighting1", function (evt) {
                    expect(evt.command).toBe("Unknown");
                    expect(evt.commandNumber).toBe(255);
                    done();
                });
                device.lighting1Handler([0x01, 0x01, 0x44, 0x02, 0xff, 0x70]);
            });
<<<<<<< HEAD
            it("should calculate the id correctly", function (done) {
                device.on("lighting1", function (evt) {
=======
            it("should calculate the id correctly", function(done) {
                device.on("lighting1", function(evt) {
>>>>>>> 8f3a003e
                    expect(evt.id).toBe("0x4305");
                    expect(evt.housecode).toBe("C");
                    expect(evt.unitcode).toBe(5);
                    done();
                });
                device.lighting1Handler([0x01, 0x01, 0x43, 0x05, 0x01, 0x70]);
            });
            it("should calculate the rssi correctly", function (done) {
                device.on("lighting1", function (evt) {
                    expect(evt.rssi).toBe(8);
                    done();
                });
                device.lighting1Handler([0x01, 0x01, 0x43, 0x05, 0x01, 0x80]);
            });
<<<<<<< HEAD
            describe("device type identification", function () {
                it("should identify X10 devices", function (done) {
                    device.on("lighting1", function (evt) {
=======
            describe("device type identification", function() {
                it("should identify X10 devices", function(done) {
                    device.on("lighting1", function(evt) {
>>>>>>> 8f3a003e
                        expect(evt.subtype).toBe(0);
                        done();
                    });
                    device.lighting1Handler([0x00, 0x01, 0x43, 0x05, 0x01, 0x80]);
                });
                it("should identify Waveman devices", function(done) {
                    device.on("lighting1", function(evt) {
                        expect(evt.subtype).toBe(3);
                        done();
                    });
                    device.lighting1Handler([0x03, 0x01, 0x43, 0x05, 0x01, 0x80]);
                });
            });
        });

        describe(".lighting2Handler", function() {
            var device;
            beforeEach(function() {
                device = new rfxcom.RfxCom("/dev/ttyUSB0");
            });
            it("should emit a lighting2 message when called", function(done) {
                device.on("lighting2", function(evt) {
                    expect(evt.subtype).toBe(0);
                    expect(evt.seqnbr).toBe(1);
                    expect(evt.id).toBe("0x039AC7A1");
                    expect(evt.unitcode).toBe(1);
                    expect(evt.command).toBe("Off");
                    expect(evt.commandNumber).toBe(0);
                    expect(evt.level).toBe(0x0F);
                    expect(evt.rssi).toBe(0x0F);
                    done();
                });
                device.lighting2Handler([0x00, 0x01, 0xC3, 0x9A, 0xC7, 0xA1, 0x01, 0x00, 0x0F, 0xF0]);
            });
            it("should report an unknown command", function (done) {
                device.on("lighting2", function (evt) {
                    expect(evt.command).toBe("Unknown");
                    expect(evt.commandNumber).toBe(255);
                    done();
                });
                device.lighting2Handler([0x00, 0x01, 0xC3, 0x9A, 0xC7, 0xA1, 0x01, 0xFF, 0x0F, 0xF0]);
            });
            it("should calculate the id correctly", function(done) {
                device.on("lighting2", function(evt) {
                    expect(evt.id).toBe("0x029AC7A1");
                    done();
                });
                device.lighting2Handler([0x00, 0x01, 0xCE, 0x9A, 0xC7, 0xA1, 0x01, 0x00, 0x0F, 0x0F]);
            });
            it("should calculate the rssi correctly", function(done) {
                device.on("lighting2", function(evt) {
                    expect(evt.rssi).toBe(7);
                    done();
                });
                device.lighting2Handler([0x00, 0x01, 0xC3, 0x9A, 0xC7, 0xA1, 0x01, 0x00, 0x07, 0x7F]);
            });
            describe("device type identification", function() {
                it("should identify HomeEasy EU devices", function(done) {
                    device.on("lighting2", function(evt) {
                        expect(evt.subtype).toBe(1);
                        done();
                    });
                    device.lighting2Handler([0x01, 0x01, 0xC3, 0x9A, 0xC7, 0xA1, 0x01, 0x00, 0x0F, 0x0F]);
                });
                it("should identify ANSLUT devices", function(done) {
                    device.on("lighting2", function(evt) {
                        expect(evt.subtype).toBe(2);
                        done();
                    });
                    device.lighting2Handler([0x02, 0x01, 0xC3, 0x9A, 0xC7, 0xA1, 0x01, 0x00, 0x0F, 0x0F]);
                });
            });
        });

        describe(".lighting4Handler", function() {
            var device;
            beforeEach(function () {
                device = new rfxcom.RfxCom("/dev/ttyUSB0");
            });
            it("should emit a lighting4 message when called", function (done) {
                device.on("lighting4", function (evt) {
                    expect(evt.subtype).toBe(0);
                    expect(evt.seqnbr).toBe(0);
                    expect(evt.data).toBe("0x010203");
                    expect(evt.pulseWidth).toBe(350);
                    expect(evt.command).toBe("Data");
                    expect(evt.commandNumber).toBe(0);
                    expect(evt.rssi).toBe(0x05);
                    done();
                });
<<<<<<< HEAD
                device.lighting4Handler([0x00, 0x00, 0x01, 0x02, 0x03, 0x05, 0x78, 0x50]);
            });
        });

        describe(".lighting5Handler", function() {
            var device;
            beforeEach(function() {
                device = new rfxcom.RfxCom("/dev/ttyUSB0");
            });
            it("should emit a lighting5 message when called", function(done) {
                device.on("lighting5", function(evt) {
                    expect(evt.subtype).toBe(0);
                    expect(evt.id).toBe("0xF09AC7");
                    expect(evt.unitcode).toBe(1);
                    expect(evt.command).toBe("Off");
                    expect(evt.commandNumber).toBe(0);
                    expect(evt.seqnbr).toBe(1);
                    done();
                });
                device.lighting5Handler([0x00, 0x01, 0xF0, 0x9A, 0xC7, 0x01, 0x00, 0x00, 0x80]);
            });
            it("should report an unknown command", function (done) {
                device.on("lighting5", function (evt) {
                    expect(evt.command).toBe("Unknown");
                    expect(evt.commandNumber).toBe(255);
                    done();
                });
                device.lighting5Handler([0x00, 0x01, 0xF0, 0x9A, 0xC7, 0x01, 0xFF, 0x00, 0x80]);
            });
            it("should identify the subtype correctly", function(done) {
                device.on("lighting5", function(evt) {
                    expect(evt.subtype).toBe(1);
                    done();
                });
                device.lighting5Handler([0x01, 0x01, 0xF0, 0x9A, 0xC7, 0x01, 0x00, 0x00, 0x80]);
            });
            it("should identify the command correctly", function(done) {
                device.on("lighting5", function(evt) {
                    expect(evt.command).toBe("On");
                    expect(evt.commandNumber).toBe(1);
                    done();
                });
                device.lighting5Handler([0x01, 0x01, 0xF0, 0x9A, 0xC7, 0x01, 0x01, 0x00, 0x80]);
            });
            it("should calculate the rssi correctly", function(done) {
                device.on("lighting5", function(evt) {
                    expect(evt.rssi).toBe(8);
                    done();
                });
                device.lighting5Handler([0x01, 0x01, 0xF0, 0x9A, 0xC7, 0x01, 0x01, 0x00, 0x80]);
=======
                device.lighting4Handler([0x00, 0x00, 0x01, 0x02, 0x03, 0x01, 0x5E, 0x50]);
>>>>>>> 8f3a003e
            });
        });

        describe(".lighting6Handler", function() {
            var device;
            beforeEach(function() {
                device = new rfxcom.RfxCom("/dev/ttyUSB0");
            });
            it("should emit a lighting6 message when called", function(done) {
                device.on("lighting6", function(evt) {
                    expect(evt.subtype).toBe(0);
                    expect(evt.id).toBe("0xF09A");
                    expect(evt.groupcode).toBe("K");
                    expect(evt.unitcode).toBe(4);
                    expect(evt.command).toBe("On");
                    expect(evt.commandNumber).toBe(0);
                    expect(evt.seqnbr).toBe(1);
                    done();
                });
                device.lighting6Handler([0x00, 0x01, 0xF0, 0x9A, 0x4B, 0x04, 0x00, 0x00, 0x00, 0x80]);
            });
            it("should identify the command correctly", function(done) {
                device.on("lighting6", function(evt) {
                    expect(evt.command).toBe("Off");
                    expect(evt.commandNumber).toBe(1);
                    done();
                });
                device.lighting6Handler([0x00, 0x01, 0xF0, 0x9A, 0x4B, 0x04, 0x01, 0x00, 0x00, 0x80]);
            });
            it("should report an unknown command", function (done) {
                device.on("lighting6", function (evt) {
                    expect(evt.command).toBe("Unknown");
                    expect(evt.commandNumber).toBe(255);
                    done();
                });
                device.lighting6Handler([0x00, 0x01, 0xF0, 0x9A, 0x4B, 0x04, 0xFF, 0x00, 0x00, 0x80]);
            });
            it("should calculate the rssi correctly", function(done) {
                device.on("lighting6", function(evt) {
                    expect(evt.rssi).toBe(8);
                    done();
                });
                device.lighting6Handler([0x00, 0x01, 0xF0, 0x9A, 0x4B, 0x04, 0x00, 0x00, 0x00, 0x80]);
            });
        });

        describe(".chime1Handler", function () {
            var device;
            beforeEach(function() {
                device = new rfxcom.RfxCom("/dev/ttyUSB0");
            });
            it("should emit a chime1 message when called", function(done) {
                device.on("chime1", function(evt) {
                    expect(evt.subtype).toBe(0);
                    expect(evt.id).toBe("0xF09A");
                    expect(evt.command).toBe("Big Ben");
                    expect(evt.commandNumber).toBe(3);
                    expect(evt.seqnbr).toBe(1);
                    done();
                });
                device.chime1Handler([0x00, 0x01, 0xF0, 0x9A, 0x03, 0x80]);
            });

        });
        describe(".security1Handler", function() {
            var device;
            beforeEach(function() {
                device = new rfxcom.RfxCom("/dev/ttyUSB0");
            });
            it("should extract the id of the device", function(done) {
                device.on("security1", function(evt) {
                    expect(evt.id).toBe("0xFFAA00");
                    done();
                });
                device.security1Handler([0x00, 0x00, 0xFF, 0xAA, 0x00, 0x02, 0x89]);
            });

            it("should correctly identify the NORMAL device state", function(done) {
                device.on("security1", function(evt) {
                    expect(evt.deviceStatus).toBe(rfxcom.security.NORMAL);
                    done();
                });
                device.security1Handler([0x00, 0x00, 0xFF, 0xAA, 0x00, 0x00, 0x89]);
            });
            it("should correctly identify the NORMAL_DELAYED device state", function(done) {
                device.on("security1", function(evt) {
                    expect(evt.deviceStatus).toBe(rfxcom.security.NORMAL_DELAYED);
                    done();
                });
                device.security1Handler([0x00, 0x00, 0xFF, 0xAA, 0x00, 0x01, 0x89]);
            });

            it("should correctly identify the ALARM device state", function(done) {
                device.on("security1", function(evt) {
                    expect(evt.deviceStatus).toBe(rfxcom.security.ALARM);
                    done();
                });
                device.security1Handler([0x00, 0x00, 0xFF, 0xAA, 0x00, 0x02, 0x89]);
            });
            it("should correctly identify the ALARM_DELAYED device state", function(done) {
                device.on("security1", function(evt) {
                    expect(evt.deviceStatus).toBe(rfxcom.security.ALARM_DELAYED);
                    done();
                });
                device.security1Handler([0x00, 0x00, 0xFF, 0xAA, 0x00, 0x03, 0x89]);
            });
            it("should correctly identify the MOTION device state", function(done) {
                device.on("security1", function(evt) {
                    expect(evt.deviceStatus).toBe(rfxcom.security.MOTION);
                    done();
                });
                device.security1Handler([0x00, 0x00, 0xFF, 0xAA, 0x00, 0x04, 0x89]);
            });
            it("should correctly identify the NO_MOTION device state", function(done) {
                device.on("security1", function(evt) {
                    expect(evt.deviceStatus).toBe(rfxcom.security.NO_MOTION);
                    done();
                });
                device.security1Handler([0x00, 0x00, 0xFF, 0xAA, 0x00, 0x05, 0x89]);
            });

            it("should identify the X10 security motion sensor correctly", function(done) {
                device.on("security1", function(evt) {
                    expect(evt.subtype).toBe(rfxcom.security.X10_MOTION_SENSOR);
                    done();
                });
                device.security1Handler([0x01, 0x00, 0xFF, 0xAA, 0x00, 0x04, 0x89]);
            });
            it("should identify the X10 security window sensor correctly", function(done) {
                device.on("security1", function(evt) {
                    expect(evt.subtype).toBe(rfxcom.security.X10_DOOR_WINDOW_SENSOR);
                    done();
                });
                device.security1Handler([0x00, 0x00, 0xFF, 0xAA, 0x00, 0x04, 0x89]);
            });
            it("should correctly identify the tamper notification from a device", function(done) {
                device.on("security1", function(evt) {
                    expect(evt.deviceStatus)
                        .toBe(rfxcom.security.MOTION);
                    expect(evt.tampered)
                        .toBeTruthy();
                    done();
                });
                device.security1Handler([0x01, 0x00, 0xFF, 0xAA, 0x00, 0x84, 0x89]);
            });
            it("should report not tampered if the device isn't tampered with", function(done) {
                device.on("security1", function(evt) {
                    expect(evt.tampered).not.toBeTruthy();
                    done();
                });
                device.security1Handler([0x01, 0x00, 0xFF, 0xAA, 0x00, 0x04, 0x89]);
            });
            it("should correctly identify the battery status", function(done) {
                device.on("security1", function(evt) {
                    expect(evt.batteryLevel).toBe(9);
                    done();
                });
                device.security1Handler([0x01, 0x00, 0xFF, 0xAA, 0x00, 0x04, 0x89]);
            });
            it("should correctly identify the signal strength", function(done) {
                device.on("security1", function(evt) {
                    expect(evt.rssi).toBe(8);
                    done();
                });
                device.security1Handler([0x01, 0x00, 0xFF, 0xAA, 0x00, 0x04, 0x89]);
            });
        });

        describe(".statusHandler", function() {
            var device;
            beforeEach(function() {
                device = new rfxcom.RfxCom("/dev/ttyUSB0");
            });
            it("should emit a status message when called", function(done) {
                device.on("status", function(evt) {
                    expect(evt.subtype).toBe(0);
                    expect(evt.seqnbr).toBe(0x01);
                    expect(evt.cmnd).toBe(0x20);
                    expect(evt.receiverType).toBe("433.92MHz transceiver");
                    expect(evt.firmwareVersion).toBe(0x30);
                    expect(evt.enabledProtocols).toEqual(["RSL", "BYRONSX"]);
                    done();
                });
                device.statusHandler([0, 1, 0x20, 0x53, 0x30, 0x30, 0, 0, 0, 0, 0, 0, 0]);
            });
        });

        describe(".temprain1handler", function() {
            var device;
            beforeEach(function () {
                device = new rfxcom.RfxCom("/dev/ttyUSB0");
            });
            it("should extract the id of the device", function(done) {
                device.on("temprain1", function(evt) {
                    expect(evt.id).toBe("0xDEAD");
                    expect(evt.subtype).toBe(1);
                    done();
                });
                device.temprain1handler([0x01, 0x01, 0xde, 0xad, 0x01, 0x4A, 0x02, 0xee, 0x42]);
            });
            it("should extract the rainfall value", function(done) {
                device.on("temprain1", function(evt) {
                    expect(evt.rainfall).toBe(75.0);
                    done();
                });
                device.temprain1handler([0x01, 0x01, 0xde, 0xad, 0x01, 0x4A, 0x02, 0xee, 0x42]);
            });
            it("should extract the temperature value", function(done) {
                device.on("temprain1", function(evt) {
                    expect(evt.temperature).toBe(33.3);
                    done();
                });
                device.temprain1handler([0x01, 0x01, 0xde, 0xad, 0x01, 0x4D, 0x02, 0xee, 0x42]);
            });
            it("should extract a negative temperature value", function(done) {
                device.on("temprain1", function(evt) {
                    expect(evt.temperature).toBe(-10.0);
                    done();
                });
                device.temprain1handler([0x01, 0x01, 0xde, 0xad, 0x80, 0x64, 0x02, 0xee, 0x42]);
            });
            it("should extract the battery strength correctly", function(done) {
                device.on("temprain1", function(evt) {
                    expect(evt.batteryLevel).toBe(9);
                    done();
                });
                device.temprain1handler([0x01, 0x01, 0xde, 0xad, 0x80, 0x64, 0x02, 0xee, 0x09]);
            });
            it("should extract the signal strength correctly", function(done) {
                device.on("temprain1", function(evt) {
                    expect(evt.rssi).toBe(6);
                    done();
                });
                device.temprain1handler([0x01, 0x01, 0xde, 0xad, 0x80, 0x64, 0x02, 0xee, 0x60]);
            });
        });

        describe(".temp19Handler", function() {
            var device;
            beforeEach(function() {
                device = new rfxcom.RfxCom("/dev/ttyUSB0");
            });
            it("should extract the id of the device", function(done) {
                device.on("temp3", function(evt) {
                    expect(evt.id).toBe("0xFAAF");
                    expect(evt.subtype).toBe(3);
                    done();
                });
                device.temp19Handler([0x03, 0x01, 0xFA, 0xAF, 0x00, 0x14, 0x42]);
            });
            it("should extract the temperature of the device", function(done) {
                device.on("temp1", function(evt) {
                    expect(evt.temperature).toBe(2.0);
                    expect(evt.subtype).toBe(1);
                    done();
                });
                device.temp19Handler([0x01, 0x01, 0xFA, 0xAF, 0x00, 0x14, 0x9f]);
            });
            it("should extract the temperature respecting the sign", function(done) {
                device.on("temp1", function(evt) {
                    expect(evt.temperature).toBe(-2.0);
                    done();
                });
                device.temp19Handler([0x01, 0x01, 0xFA, 0xAF, 0x80, 0x14, 0x9f]);
            });
            it("should extract the battery strength correctly", function(done) {
                device.on("temp2", function(evt) {
                    expect(evt.batteryLevel).toBe(9);
                    expect(evt.subtype).toBe(2);
                    done();
                });
                device.temp19Handler([0x02, 0x01, 0xFA, 0xAF, 0x80, 0x14, 0x69]);
            });
            it("should extract the signal strength correctly", function(done) {
                device.on("temp2", function(evt) {
                    expect(evt.rssi).toBe(6);
                    done();
                });
                device.temp19Handler([0x02, 0x01, 0xFA, 0xAF, 0x80, 0x14, 0x69]);
            });
        });

        describe(".humidity1Handler", function() {
            var device;
            beforeEach(function() {
                device = new rfxcom.RfxCom("/dev/ttyUSB0");
            });
            it("should extract the id of the device", function(done) {
                device.on("humidity1", function(evt) {
                    expect(evt.id).toBe("0x7700");
                    expect(evt.subtype).toBe(1);
                    done();
                });
                device.humidity1Handler([0x01, 0x02, 0x77, 0x00, 0x36, 0x01, 0x89]);
            });
            it("should extract the humidity value", function(done) {
                device.on("humidity1", function(evt) {
                    expect(evt.humidity).toBe(54);
                    done();
                });
                device.humidity1Handler([0x01, 0x02, 0x77, 0x00, 0x36, 0x01, 0x89]);
            });
            it("should extract the humidity status", function(done) {
                device.on("humidity1", function(evt) {
                    expect(evt.humidityStatus).toBe(1);
                    done();
                });
                device.humidity1Handler([0x01, 0x02, 0x77, 0x00, 0x36, 0x01, 0x89]);
            });
            it("should extract the battery status", function(done) {
                device.on("humidity1", function(evt) {
                    expect(evt.batteryLevel).toBe(9);
                    done();
                });
                device.humidity1Handler([0x01, 0x02, 0x77, 0x00, 0x36, 0x01, 0x89]);
            });
            it("should extract the rssi", function(done) {
                device.on("humidity1", function(evt) {
                    expect(evt.rssi).toBe(8);
                    done();
                });
                device.humidity1Handler([0x01, 0x02, 0x77, 0x00, 0x36, 0x01, 0x89]);
            });
        });

        describe(".temphumidity19Handler", function() {
            var device;
            beforeEach(function() {
                device = new rfxcom.RfxCom("/dev/ttyUSB0");
            });
            it("should extract the id of the device", function(done) {
                device.on("th3", function(evt) {
                    expect(evt.id).toBe("0xAF01");
                    expect(evt.subtype).toBe(3);
                    done();
                });
                device.temphumidity19Handler([0x03, 0x04, 0xAF, 0x01, 0x00, 0x90, 0x36, 0x02, 0x59]);
            });
            it("should extract the temperature of the device", function(done) {
                device.on("th3", function(evt) {
                    expect(evt.temperature).toBe(14.4);
                    done();
                });
                device.temphumidity19Handler([0x03, 0x04, 0xAF, 0x01, 0x00, 0x90, 0x36, 0x02, 0x59]);
            });
            it("should extract the temperature respecting the sign", function(done) {
                device.on("th3", function(evt) {
                    expect(evt.temperature).toBe(-14.4);
                    done();
                });
                device.temphumidity19Handler([0x03, 0x04, 0xAF, 0x01, 0x80, 0x90, 0x36, 0x02, 0x59]);
            });
            it("should extract the humidity figure", function(done) {
                device.on("th3", function(evt) {
                    expect(evt.humidity).toBe(54);
                    done();
                });
                device.temphumidity19Handler([0x03, 0x04, 0xAF, 0x01, 0x00, 0x90, 0x36, 0x02, 0x59]);
            });
            it("should extract the humidity status", function(done) {
                device.on("th3", function(evt) {
                    expect(evt.humidityStatus).toBe(rfxcom.humidity.DRY);
                    done();
                });
                device.temphumidity19Handler([0x03, 0x04, 0xAF, 0x01, 0x00, 0x90, 0x36, 0x02, 0x59]);
            });
            it("should extract the battery strength correctly", function(done) {
                device.on("th3", function(evt) {
                    expect(evt.batteryLevel).toBe(9);
                    done();
                });
                device.temphumidity19Handler([0x03, 0x04, 0xAF, 0x01, 0x00, 0x90, 0x36, 0x02, 0x89]);
            });
            it("should extract the signal strength correctly", function(done) {
                device.on("th3", function(evt) {
                    expect(evt.rssi).toBe(8);
                    done();
                });
                device.temphumidity19Handler([0x03, 0x04, 0xAF, 0x01, 0x00, 0x90, 0x36, 0x02, 0x89]);
            });
        });
<<<<<<< HEAD

=======
>>>>>>> 8f3a003e
        describe(".temphumbaro12Handler", function() {
            var device;
            beforeEach(function() {
                device = new rfxcom.RfxCom("/dev/ttyUSB0");
            });
            it("should extract the id of the device", function(done) {
                device.on("thb2", function(evt) {
                    expect(evt.id).toBe("0xE900");
                    expect(evt.subtype).toBe(2);
                    done();
                });
                device.temphumbaro12Handler([0x02, 0x0E, 0xE9, 0x00, 0x00, 0xC9, 0x27, 0x02, 0x03, 0xE7, 0x04, 0x39]);
            });
            it("should extract the seqnbr of the message", function(done) {
                device.on("thb2", function(evt) {
                    expect(evt.seqnbr).toBe(14);
                    done();
                });
                device.temphumbaro12Handler([0x02, 0x0E, 0xE9, 0x00, 0x00, 0xC9, 0x27, 0x02, 0x03, 0xE7, 0x04, 0x39]);
            });
            it("should extract the temperature of the device", function(done) {
                device.on("thb2", function(evt) {
                    expect(evt.temperature).toBe(20.1);
                    done();
                });
                device.temphumbaro12Handler([0x02, 0x0E, 0xE9, 0x00, 0x00, 0xC9, 0x27, 0x02, 0x03, 0xE7, 0x04, 0x39]);
            });
            it("should extract the temperature respecting the sign", function(done) {
                device.on("thb2", function(evt) {
                    expect(evt.temperature).toBe(-20.1);
                    done();
                });
                device.temphumbaro12Handler([0x02, 0x0E, 0xE9, 0x00, 0x80, 0xC9, 0x27, 0x02, 0x03, 0xE7, 0x04, 0x39]);
            });
            it("should extract the humidity figure", function(done) {
                device.on("thb1", function(evt) {
                    expect(evt.humidity).toBe(39);
                    done();
                });
                device.temphumbaro12Handler([0x01, 0x0E, 0xE9, 0x00, 0x00, 0xC9, 0x27, 0x02, 0x03, 0xE7, 0x04, 0x39]);
            });
            it("should extract the humidity status", function(done) {
                device.on("thb1", function(evt) {
                    expect(evt.humidityStatus).toBe(rfxcom.humidity.DRY);
                    expect(evt.subtype).toBe(1);
                    done();
                });
                device.temphumbaro12Handler([0x01, 0x0E, 0xE9, 0x00, 0x00, 0xC9, 0x27, 0x02, 0x03, 0xE7, 0x04, 0x39]);
            });
            it("should extract the weather forecast", function(done) {
                device.on("thb1", function(evt) {
                    expect(evt.forecast).toBe(rfxcom.forecast.RAIN);
                    done();
                });
                device.temphumbaro12Handler([0x01, 0x0E, 0xE9, 0x00, 0x00, 0xC9, 0x27, 0x02, 0x03, 0xE7, 0x04, 0x39]);
            });
            it("should extract the battery strength correctly", function(done) {
                device.on("thb2", function(evt) {
                    expect(evt.batteryLevel).toBe(9);
                    done();
                });
                device.temphumbaro12Handler([0x02, 0x0E, 0xE9, 0x00, 0x00, 0xC9, 0x27, 0x02, 0x03, 0xE7, 0x04, 0x39]);
            });
            it("should extract the signal strength correctly", function(done) {
                device.on("thb2", function(evt) {
                    expect(evt.rssi).toBe(3);
                    done();
                });
                device.temphumbaro12Handler([0x02, 0x0E, 0xE9, 0x00, 0x00, 0xC9, 0x27, 0x02, 0x03, 0xE7, 0x04, 0x39]);
<<<<<<< HEAD
            });
        });

        describe(".rain16Handler", function() {
            var device;
            beforeEach(function () {
                device = new rfxcom.RfxCom("/dev/ttyUSB0");
            });
            it("should extract the id of the device", function(done) {
                device.on("rain2", function(evt) {
                    expect(evt.id).toBe("0xB600");
                    expect(evt.subtype).toBe(2);
                    done();
                });
                device.rain16Handler([0x02, 0x17, 0xb6, 0x00, 0x00, 0x00, 0x00, 0x4d, 0x3c, 0x69]);
            });
            it("should extract the total rainfall", function(done) {
                device.on("rain2", function(evt) {
                    expect(evt.rainfall).toBe(1977.2);
                    done();
                });
                device.rain16Handler([0x02, 0x17, 0xb6, 0x00, 0x00, 0x00, 0x00, 0x4d, 0x3c, 0x69]);
            });
            it("should not emit a rainfall increment", function(done) {
                device.on("rain2", function(evt) {
                    expect(evt.hasOwnProperty("rainfallIncrement")).toBe(false);
                    done();
                });
                device.rain16Handler([0x02, 0x17, 0xb6, 0x00, 0x00, 0x00, 0x00, 0x4d, 0x3c, 0x69]);
            });
            it("should extract the rainfall rate", function(done) {
                device.on("rain2", function(evt) {
                    expect(evt.rainfallRate).toBe(0.0);
                    done();
                });
                device.rain16Handler([0x02, 0x17, 0xb6, 0x00, 0x00, 0x00, 0x00, 0x4d, 0x3c, 0x69]);
            });
            it("should extract the battery level", function(done) {
                device.on("rain2", function(evt) {
                    expect(evt.batteryLevel).toBe(9);
                    done();
                });
                device.rain16Handler([0x02, 0x17, 0xb6, 0x00, 0x00, 0x00, 0x00, 0x4d, 0x3c, 0x69]);
            });
            it("should extract the signal level", function(done) {
                device.on("rain2", function(evt) {
                    expect(evt.rssi).toBe(6);
                    done();
                });
                device.rain16Handler([0x02, 0x17, 0xb6, 0x00, 0x00, 0x00, 0x00, 0x4d, 0x3c, 0x69]);
            });
            it("should extract the rainfall increment", function(done) {
                device.on("rain6", function(evt) {
                    expect(evt.rainfallIncrement).toBe(3.458);
                    expect(evt.subtype).toBe(6);
                    done();
                });
                device.rain16Handler([0x06, 0x17, 0xb6, 0x00, 0x00, 0x00, 0x00, 0x4d, 0x0d, 0x69]);
            });
            it("should not emit a total rainfall", function(done) {
                device.on("rain6", function(evt) {
                    expect(evt.hasOwnProperty("rainfall")).toBe(false);
                    done();
                });
                device.rain16Handler([0x06, 0x17, 0xb6, 0x00, 0x00, 0x00, 0x00, 0x4d, 0x0d, 0x69]);
            });
            it("should extract the rainfall rate", function(done) {
                device.on("rain1", function(evt) {
                    expect(evt.rainfallRate).toBe(289.0);
                    expect(evt.subtype).toBe(1);
                    done();
                });
                device.rain16Handler([0x01, 0x17, 0xb6, 0x00, 0x01, 0x21, 0x00, 0x4d, 0x3c, 0x69]);
            });
            it("should extract the rainfall rate", function(done) {
                device.on("rain2", function(evt) {
                    expect(evt.rainfallRate).toBe(2.89);
                    done();
                });
                device.rain16Handler([0x02, 0x17, 0xb6, 0x00, 0x01, 0x21, 0x00, 0x4d, 0x3c, 0x69]);
            });
            it("should extract the battery level correctly", function(done) {
                device.on("rain2", function(evt) {
                    expect(evt.batteryLevel).toBe(9);
                    done();
                });
                device.rain16Handler([0x02, 0x17, 0xb6, 0x00, 0x01, 0x21, 0x00, 0x4d, 0x3c, 0x69]);
            });
            it("should extract the signal strength correctly", function(done) {
                device.on("rain2", function(evt) {
                    expect(evt.rssi).toBe(6);
                    done();
                });
                device.rain16Handler([0x02, 0x17, 0xb6, 0x00, 0x01, 0x21, 0x00, 0x4d, 0x3c, 0x69]);
            });
        });

=======
            });
        });

        describe(".rain16Handler", function() {
            var device;
            beforeEach(function () {
                device = new rfxcom.RfxCom("/dev/ttyUSB0");
            });
            it("should extract the id of the device", function(done) {
                device.on("rain2", function(evt) {
                    expect(evt.id).toBe("0xB600");
                    expect(evt.subtype).toBe(2);
                    done();
                });
                device.rain16Handler([0x02, 0x17, 0xb6, 0x00, 0x00, 0x00, 0x00, 0x4d, 0x3c, 0x69]);
            });
            it("should extract the total rainfall", function(done) {
                device.on("rain2", function(evt) {
                    expect(evt.rainfall).toBe(1977.2);
                    done();
                });
                device.rain16Handler([0x02, 0x17, 0xb6, 0x00, 0x00, 0x00, 0x00, 0x4d, 0x3c, 0x69]);
            });
            it("should not emit a rainfall increment", function(done) {
                device.on("rain2", function(evt) {
                    expect(evt.hasOwnProperty("rainfallIncrement")).toBe(false);
                    done();
                });
                device.rain16Handler([0x02, 0x17, 0xb6, 0x00, 0x00, 0x00, 0x00, 0x4d, 0x3c, 0x69]);
            });
            it("should extract the rainfall rate", function(done) {
                device.on("rain2", function(evt) {
                    expect(evt.rainfallRate).toBe(0.0);
                    done();
                });
                device.rain16Handler([0x02, 0x17, 0xb6, 0x00, 0x00, 0x00, 0x00, 0x4d, 0x3c, 0x69]);
            });
            it("should extract the battery level", function(done) {
                device.on("rain2", function(evt) {
                    expect(evt.batteryLevel).toBe(9);
                    done();
                });
                device.rain16Handler([0x02, 0x17, 0xb6, 0x00, 0x00, 0x00, 0x00, 0x4d, 0x3c, 0x69]);
            });
            it("should extract the signal level", function(done) {
                device.on("rain2", function(evt) {
                    expect(evt.rssi).toBe(6);
                    done();
                });
                device.rain16Handler([0x02, 0x17, 0xb6, 0x00, 0x00, 0x00, 0x00, 0x4d, 0x3c, 0x69]);
            });
            it("should extract the rainfall increment", function(done) {
                device.on("rain6", function(evt) {
                    expect(evt.rainfallIncrement).toBe(3.458);
                    expect(evt.subtype).toBe(6);
                    done();
                });
                device.rain16Handler([0x06, 0x17, 0xb6, 0x00, 0x00, 0x00, 0x00, 0x4d, 0x0d, 0x69]);
            });
            it("should not emit a total rainfall", function(done) {
                device.on("rain6", function(evt) {
                    expect(evt.hasOwnProperty("rainfall")).toBe(false);
                    done();
                });
                device.rain16Handler([0x06, 0x17, 0xb6, 0x00, 0x00, 0x00, 0x00, 0x4d, 0x0d, 0x69]);
            });
            it("should extract the rainfall rate", function(done) {
                device.on("rain1", function(evt) {
                    expect(evt.rainfallRate).toBe(289.0);
                    expect(evt.subtype).toBe(1);
                    done();
                });
                device.rain16Handler([0x01, 0x17, 0xb6, 0x00, 0x01, 0x21, 0x00, 0x4d, 0x3c, 0x69]);
            });
            it("should extract the rainfall rate", function(done) {
                device.on("rain2", function(evt) {
                    expect(evt.rainfallRate).toBe(2.89);
                    done();
                });
                device.rain16Handler([0x02, 0x17, 0xb6, 0x00, 0x01, 0x21, 0x00, 0x4d, 0x3c, 0x69]);
            });
            it("should extract the battery level correctly", function(done) {
                device.on("rain2", function(evt) {
                    expect(evt.batteryLevel).toBe(9);
                    done();
                });
                device.rain16Handler([0x02, 0x17, 0xb6, 0x00, 0x01, 0x21, 0x00, 0x4d, 0x3c, 0x69]);
            });
            it("should extract the signal strength correctly", function(done) {
                device.on("rain2", function(evt) {
                    expect(evt.rssi).toBe(6);
                    done();
                });
                device.rain16Handler([0x02, 0x17, 0xb6, 0x00, 0x01, 0x21, 0x00, 0x4d, 0x3c, 0x69]);
            });
        });

>>>>>>> 8f3a003e
        describe(".wind16Handler", function() {
            var device;
            beforeEach(function () {
                device = new rfxcom.RfxCom("/dev/ttyUSB0");
            });
            it("should extract the id of the device", function (done) {
                device.on("wind1", function (evt) {
                    expect(evt.id).toBe("0x2F00");
                    expect(evt.subtype).toBe(1);
                    done();
                });
                device.wind16Handler([0x01, 0x12, 0x2f, 0x00, 0x00, 0x87, 0x00, 0x00, 0x00, 0x14,
                    0x00, 0x49, 0x00, 0x00, 0x79]);
            });
            it("should extract the wind direction", function (done) {
                device.on("wind1", function (evt) {
                    expect(evt.direction).toBe(135);
                    done();
                });
                device.wind16Handler([0x01, 0x12, 0x2f, 0x00, 0x00, 0x87, 0x00, 0x00, 0x00, 0x14,
                    0x00, 0x49, 0x00, 0x00, 0x79]);
            });
            it("should extract the average wind speed", function (done) {
                device.on("wind1", function (evt) {
                    expect(evt.averageSpeed).toBe(0.0);
                    done();
                });
                device.wind16Handler([0x01, 0x12, 0x2f, 0x00, 0x00, 0x87, 0x00, 0x00, 0x00, 0x14,
                    0x00, 0x49, 0x00, 0x00, 0x79]);
            });
            it("should extract the gust speed", function (done) {
                device.on("wind1", function (evt) {
                    expect(evt.gustSpeed).toBe(2.0);
                    done();
                });
                device.wind16Handler([0x01, 0x12, 0x2f, 0x00, 0x00, 0x87, 0x00, 0x00, 0x00, 0x14,
                    0x00, 0x49, 0x00, 0x00, 0x79]);
            });
            it("should not provide temperature or windchill with a subtype 1 sensor", function (done) {
                device.on("wind1", function (evt) {
                    expect(evt.hasOwnProperty("temperature")).toBe(false);
                    expect(evt.hasOwnProperty("chillfactor")).toBe(false);
                    done();
                });
                device.wind16Handler([0x01, 0x12, 0x2f, 0x00, 0x00, 0x87, 0x00, 0x00, 0x00, 0x14,
                    0x00, 0x49, 0x00, 0x00, 0x79]);
            });
            it("should extract the windchill", function (done) {
                device.on("wind4", function (evt) {
                    expect(evt.chillfactor).toBe(1.0);
                    expect(evt.subtype).toBe(4);
                    done();
                });
                device.wind16Handler([0x04, 0x12, 0x2f, 0x00, 0x00, 0x87, 0x00, 0x00, 0x00, 0x14,
                    0x00, 0x49, 0x00, 0x0a, 0x79]);
            });
            it("should extract a negative windchill correctly", function (done) {
                device.on("wind4", function (evt) {
                    expect(evt.chillfactor).toBe(-31.4);
                    done();
                });
                device.wind16Handler([0x04, 0x12, 0x2f, 0x00, 0x00, 0x87, 0x00, 0x00, 0x00, 0x14,
                    0x00, 0x49, 0x81, 0x3a, 0x79]);
            });
            it("should extract the temperature", function (done) {
                device.on("wind4", function (evt) {
                    expect(evt.temperature).toBe(7.3);
                    done();
                });
                device.wind16Handler([0x04, 0x12, 0x2f, 0x00, 0x00, 0x87, 0x00, 0x00, 0x00, 0x14,
                    0x00, 0x49, 0x00, 0x0a, 0x79]);
            });
            it("should extract a negative temperature correctly", function (done) {
                device.on("wind4", function (evt) {
                    expect(evt.temperature).toBe(-7.3);
                    done();
                });
                device.wind16Handler([0x04, 0x12, 0x2f, 0x00, 0x00, 0x87, 0x00, 0x00, 0x00, 0x14,
                    0x80, 0x49, 0x81, 0x3a, 0x79]);
            });
            it("should extract the wind speed from a subtype 5 sensor", function (done) {
                device.on("wind5", function (evt) {
                    expect(evt.gustSpeed).toBe(2.0);
                    expect(evt.hasOwnProperty("averageSpeed")).toBe(false);
                    expect(evt.subtype).toBe(5);
                    done();
                });
                device.wind16Handler([0x05, 0x12, 0x2f, 0x00, 0x00, 0x87, 0x00, 0x00, 0x00, 0x14,
                    0x00, 0x49, 0x00, 0x00, 0x79]);
            });
            it("should extract the battery level correctly", function(done) {
                device.on("wind1", function(evt) {
                    expect(evt.batteryLevel).toBe(9);
                    done();
                });
                device.wind16Handler([0x01, 0x12, 0x2f, 0x00, 0x00, 0x87, 0x00, 0x00, 0x00, 0x14,
                    0x00, 0x49, 0x00, 0x00, 0x79]);
            });
            it("should extract the signal strength correctly", function(done) {
                device.on("wind1", function(evt) {
                    expect(evt.rssi).toBe(7);
                    done();
                });
                device.wind16Handler([0x01, 0x12, 0x2f, 0x00, 0x00, 0x87, 0x00, 0x00, 0x00, 0x14,
                    0x00, 0x49, 0x00, 0x00, 0x79]);
            });
        });

        describe(".uv13Handler", function() {
            var device;
            beforeEach(function () {
                device = new rfxcom.RfxCom("/dev/ttyUSB0");
            });
            it("should extract the id of the device", function (done) {
                device.on("uv1", function (evt) {
                    expect(evt.id).toBe("0xF1D0");
                    expect(evt.subtype).toBe(1);
                    done();
                });
                device.uv13Handler([0x01, 0x13, 0xf1, 0xd0, 0x0a, 0x00, 0xc8, 0x79]);
            });
            it("should extract the uv index", function (done) {
                device.on("uv1", function (evt) {
                    expect(evt.uv).toBe(1.0);
                    done();
                });
                device.uv13Handler([0x01, 0x13, 0xf1, 0xd0, 0x0a, 0x00, 0xc8, 0x79]);
            });
            it("should extract the temperature", function (done) {
                device.on("uv1", function (evt) {
                    expect(evt.temperature).toBe(20.0);
                    done();
                });
                device.uv13Handler([0x01, 0x13, 0xf1, 0xd0, 0x0a, 0x00, 0xc8, 0x79]);
            });
            it("should extract a negative temperature", function (done) {
                device.on("uv1", function (evt) {
                    expect(evt.temperature).toBe(-5.0);
                    done();
                });
                device.uv13Handler([0x01, 0x13, 0xf1, 0xd0, 0x0a, 0x80, 0x32, 0x79]);
            });
            it("should extract the battery level correctly", function(done) {
                device.on("uv1", function(evt) {
                    expect(evt.batteryLevel).toBe(9);
                    done();
                });
                device.uv13Handler([0x01, 0x13, 0xf1, 0xd0, 0x0a, 0x80, 0x32, 0x79]);
            });
            it("should extract the signal strength correctly", function(done) {
                device.on("uv1", function(evt) {
                    expect(evt.rssi).toBe(7);
                    done();
                });
                device.uv13Handler([0x01, 0x13, 0xf1, 0xd0, 0x0a, 0x80, 0x32, 0x79]);
            });
        });

        describe(".rfxmeterHandler", function() {
            var device;
            beforeEach(function() {
                device = new rfxcom.RfxCom("/dev/ttyUSB0");
            });
            it("should emit a rfxmeter message when called", function(done) {
                device.on("rfxmeter", function(evt) {
                    expect(evt.subtype).toBe(0x00);
                    expect(evt.seqnbr).toBe(55);
                    expect(evt.counter).toBe(9069671);
                    done();
                });
                device.rfxmeterHandler([0x00, 0x37, 0x08, 0xF8, 0x00, 0x8A, 0x64, 0x67, 0x70]);
            });
        });

        describe(".weightHandler", function() {
            var device;
            beforeEach(function() {
                device = new rfxcom.RfxCom("/dev/ttyUSB0");
            });
            it("should emit a weight message when called", function(done) {
                device.on("weight1", function(evt) {
                    expect(evt.subtype).toBe(0x01);
                    expect(evt.seqnbr).toBe(0xF5);
                    expect(evt.weight).toBe(83.2);
                    expect(evt.id).toBe("0x0007");
                    expect(evt.batteryLevel).toBe(3);
                    expect(evt.rssi).toBe(9);
                    done();
                });
                device.weightHandler([0x01, 0xF5, 0x00, 0x07, 0x03, 0x40, 0x39]);
            });
        });
        describe(".rfxsensorHandler", function() {
            var device;
            beforeEach(function() {
                device = new rfxcom.RfxCom("/dev/ttyUSB0");
            });
            it("should emit a rfxsensor message when called with sensor subtype 0 data", function(done) {
                device.on("rfxsensor", function(evt) {
                    expect(evt.subtype).toBe(rfxcom.rfxsensor.TEMP);
                    expect(evt.seqnbr).toBe(233);
                    expect(evt.id).toBe("0x28");
                    expect(evt.message).toBe(7.37);
                    expect(evt.rssi).toBe(7);
                    done();
                });
                device.rfxsensorHandler([0x00, 0xE9, 0x28, 0x02, 0xE1, 0x70]);
            });
            it("should interpret the signbit in subtype 0 data", function(done) {
                device.on("rfxsensor", function(evt) {
                    expect(evt.subtype).toBe(rfxcom.rfxsensor.TEMP);
                    expect(evt.seqnbr).toBe(2);
                    expect(evt.id).toBe("0x08");
                    expect(evt.message).toBe(-1.5);
                    expect(evt.rssi).toBe(5);
                    done();
                });
                device.rfxsensorHandler([0x00, 0x02, 0x08, 0x80, 0x96, 0x50]);
            });
            it("should emit a rfxsensor message when called with sensor subtype 2 data", function(done) {
                    device.on("rfxsensor", function(evt) {
                    expect(evt.subtype).toBe(rfxcom.rfxsensor.VOLTAGE);
                    expect(evt.seqnbr).toBe(234);
                    expect(evt.id).toBe("0x28");
                    expect(evt.message).toBe(472);
                    expect(evt.rssi).toBe(7);
                    done();
                });
                device.rfxsensorHandler([0x02, 0xEA, 0x28, 0x01, 0xD8, 0x70]);
            });
            it("should emit a rfxsensor message when called with sensor subtype 1 data", function(done) {
                    device.on("rfxsensor", function(evt) {
                    expect(evt.subtype).toBe(rfxcom.rfxsensor.AD);
                    expect(evt.seqnbr).toBe(235);
                    expect(evt.id).toBe("0x28");
                    expect(evt.message).toBe(385);
                    expect(evt.rssi).toBe(7);
                    done();
                });
                device.rfxsensorHandler([0x01, 0xEB, 0x28, 0x01, 0x81, 0x70]);
            });
        });
    });
});<|MERGE_RESOLUTION|>--- conflicted
+++ resolved
@@ -4,16 +4,16 @@
     matchers = require('./matchers'),
     protocols = rfxcom.protocols;
 
-describe("RfxCom", function () {
-    beforeEach(function () {
+describe("RfxCom", function() {
+    beforeEach(function() {
         this.addMatchers({
             toHaveSent: matchers.toHaveSent
         });
     });
 
-    describe("RfxCom class", function () {
-        describe("data event handler", function () {
-            it("should emit a response message when it receives message type 0x02", function (done) {
+    describe("RfxCom class", function() {
+        describe("data event handler", function() {
+            it("should emit a response message when it receives message type 0x02", function(done) {
                 var fakeSerialPort = new FakeSerialPort(),
                         device = new rfxcom.RfxCom("/", {
                         port: fakeSerialPort
@@ -24,20 +24,18 @@
                 device.open();
                 fakeSerialPort.emit("data", [0x04, 0x02, 0x01, 0x00, 0x00]);
             });
-            it("should emit a status message when it receives message type 0x01", function (done) {
+            it("should emit a status message when it receives message type 0x01", function(done) {
                 var fakeSerialPort = new FakeSerialPort(),
                     device = new rfxcom.RfxCom("/", {
                         port: fakeSerialPort
                     });
-                device.on("status", function () {
+                device.on("status", function() {
                     done();
                 });
                 device.open();
                 fakeSerialPort.emit("data", [0x0D, 0x01, 0x00, 0x01, 0x02, 0x53, 0x30, 0x00, 0x02, 0x21, 0x01, 0x00, 0x00, 0x00]);
             });
             it("should emit a lighting4 message when it receives message type 0x13", function (done) {
-<<<<<<< HEAD
-=======
                 var fakeSerialPort = new FakeSerialPort(),
                     device = new rfxcom.RfxCom("/", {
                         port: fakeSerialPort
@@ -49,169 +47,143 @@
                 fakeSerialPort.emit("data", [0x09, 0x13, 0x00, 0x00, 0x00, 0x01, 0x02, 0x03, 0x12, 0x00]);
             });
             it("should emit a lighting5 message when it receives message type 0x14", function(done) {
->>>>>>> 8f3a003e
                 var fakeSerialPort = new FakeSerialPort(),
                     device = new rfxcom.RfxCom("/", {
                         port: fakeSerialPort
                     });
-                device.on("lighting4", function (evt) {
-                    done();
-                });
-                device.open();
-                fakeSerialPort.emit("data", [0x09, 0x13, 0x00, 0x00, 0x00, 0x01, 0x02, 0x03, 0x12, 0x00]);
-            });
-            it("should emit a lighting5 message when it receives message type 0x14", function (done) {
+                device.on("lighting5", function(evt) {
+                    done();
+                });
+                device.open();
+                fakeSerialPort.emit("data", [0x0A, 0x14, 0x00, 0x01, 0xF0, 0x9A, 0xC7, 0x02, 0x00, 0x00, 0x80]);
+            });
+            it("should emit a lighting6 message when it receives message type 0x15", function (done) {
                 var fakeSerialPort = new FakeSerialPort(),
                     device = new rfxcom.RfxCom("/", {
                         port: fakeSerialPort
                     });
-                device.on("lighting5", function (evt) {
-                    done();
-                });
-                device.open();
-                fakeSerialPort.emit("data", [0x0A, 0x14, 0x00, 0x01, 0xF0, 0x9A, 0xC7, 0x02, 0x00, 0x00, 0x80]);
-            });
-            it("should emit a lighting6 message when it receives message type 0x15", function (done) {
+                device.on("lighting6", function (evt) {
+                    done();
+                });
+                device.open();
+                fakeSerialPort.emit("data", [0x0b, 0x15, 0x00, 0x00, 0xF0, 0x9A, 0x42, 0x00, 0x03, 0x00, 0x00, 0x00]);
+            });
+            it("should emit an elec2 message when it receives message type 0x5a", function (done) {
                 var fakeSerialPort = new FakeSerialPort(),
                     device = new rfxcom.RfxCom("/", {
-<<<<<<< HEAD
-=======
-                        port: fakeSerialPort
-                    });
-                device.on("lighting6", function (evt) {
-                    done();
-                });
-                device.open();
-                fakeSerialPort.emit("data", [0x0b, 0x15, 0x00, 0x00, 0xF0, 0x9A, 0x42, 0x00, 0x03, 0x00, 0x00, 0x00]);
-            });
-            it("should emit an elec2 message when it receives message type 0x5a", function (done) {
+                        port: fakeSerialPort
+                    });
+                device.on("elec2", function(evt) {
+                    done();
+                });
+                device.open();
+                fakeSerialPort.emit("data", [0x11, 0x5a, 0x01, 0x00, 0x00, 0x01, 0x01, 0x01, 0x01, 0x01, 0x01, 0x00, 0x00, 0x00, 0x00, 0x00, 0x00, 0x00]);
+            });
+            it("should emit a security1 message when it receives message type 0x20", function(done) {
                 var fakeSerialPort = new FakeSerialPort(),
                     device = new rfxcom.RfxCom("/", {
->>>>>>> 8f3a003e
-                        port: fakeSerialPort
-                    });
-                device.on("lighting6", function (evt) {
-                    done();
-                });
-                device.open();
-                fakeSerialPort.emit("data", [0x0b, 0x15, 0x00, 0x00, 0xF0, 0x9A, 0x42, 0x00, 0x03, 0x00, 0x00, 0x00]);
-            });
-            it("should emit an elec2 message when it receives message type 0x5a", function (done) {
+                        port: fakeSerialPort
+                    });
+                device.on("security1", function(evt) {
+                    done();
+                });
+                device.open();
+                fakeSerialPort.emit("data", [0x08, 0x20, 0x01, 0x00, 0x00, 0x00, 0x00, 0x00]);
+            });
+            it("should emit a temp1 message when it receives message type 0x50, with device type 1", function(done) {
                 var fakeSerialPort = new FakeSerialPort(),
                     device = new rfxcom.RfxCom("/", {
                         port: fakeSerialPort
                     });
-                device.on("elec2", function (evt) {
-                    done();
-                });
-                device.open();
-                fakeSerialPort.emit("data", [0x11, 0x5a, 0x01, 0x00, 0x00, 0x01, 0x01, 0x01, 0x01, 0x01, 0x01, 0x00, 0x00, 0x00, 0x00, 0x00, 0x00, 0x00]);
-            });
-            it("should emit a security1 message when it receives message type 0x20", function (done) {
+                device.on("temp1", function(evt) {
+                    done();
+                });
+                device.open();
+                fakeSerialPort.emit("data", [0x08, 0x50, 0x01, 0x01, 0xFA, 0xAF, 0x80, 0x14, 0x42]);
+            });
+            it("should emit a temp2 message when it receives message type 0x50, with device type 2", function(done) {
                 var fakeSerialPort = new FakeSerialPort(),
                     device = new rfxcom.RfxCom("/", {
                         port: fakeSerialPort
                     });
-                device.on("security1", function (evt) {
-                    done();
-                });
-                device.open();
-                fakeSerialPort.emit("data", [0x08, 0x20, 0x01, 0x00, 0x00, 0x00, 0x00, 0x00]);
-            });
-            it("should emit a temp1 message when it receives message type 0x50, with device type 1", function (done) {
+                device.on("temp2", function(evt) {
+                    done();
+                });
+                device.open();
+                fakeSerialPort.emit("data", [0x08, 0x50, 0x02, 0x01, 0xFA, 0xAF, 0x80, 0x14, 0x42]);
+            });
+            it("should emit a th1 message when it receives message type 0x52, with device type 1", function(done) {
                 var fakeSerialPort = new FakeSerialPort(),
                     device = new rfxcom.RfxCom("/", {
                         port: fakeSerialPort
                     });
-                device.on("temp1", function (evt) {
-                    done();
-                });
-                device.open();
-                fakeSerialPort.emit("data", [0x08, 0x50, 0x01, 0x01, 0xFA, 0xAF, 0x80, 0x14, 0x42]);
-            });
-            it("should emit a temp2 message when it receives message type 0x50, with device type 2", function (done) {
+                device.on("th1", function(evt) {
+                    done();
+                });
+                device.open();
+                fakeSerialPort.emit("data", [0x0A, 0x52, 0x01, 0x04, 0xAF, 0x01, 0x00, 0x90, 0x36, 0x02, 0x59]);
+            });
+            it("should emit a lighting2 message when it receives message type 0x11", function(done) {
                 var fakeSerialPort = new FakeSerialPort(),
                     device = new rfxcom.RfxCom("/", {
                         port: fakeSerialPort
                     });
-                device.on("temp2", function (evt) {
-                    done();
-                });
-                device.open();
-                fakeSerialPort.emit("data", [0x08, 0x50, 0x02, 0x01, 0xFA, 0xAF, 0x80, 0x14, 0x42]);
-            });
-            it("should emit a th1 message when it receives message type 0x52, with device type 1", function (done) {
+                device.on("lighting2", function(evt) {
+                    done();
+                });
+                device.open();
+                fakeSerialPort.emit("data", [0x0B, 0x11, 0x01, 0x00, 0x01, 0x01, 0x01, 0x01, 0x01, 0x01, 0xF, 0xF, 0xF0]);
+            });
+            it("should emit an rfxmeter message when it receives message type 0x71", function(done) {
                 var fakeSerialPort = new FakeSerialPort(),
                     device = new rfxcom.RfxCom("/", {
                         port: fakeSerialPort
                     });
-                device.on("th1", function (evt) {
-                    done();
-                });
-                device.open();
-                fakeSerialPort.emit("data", [0x0A, 0x52, 0x01, 0x04, 0xAF, 0x01, 0x00, 0x90, 0x36, 0x02, 0x59]);
-            });
-            it("should emit a lighting2 message when it receives message type 0x11", function (done) {
+                device.on("rfxmeter", function(evt) {
+                    done();
+                });
+                device.open();
+                fakeSerialPort.emit("data", [0x0A, 0x71, 0x00, 0x37, 0x08, 0xF8, 0x00, 0x8A, 0x64, 0x67, 0x70]);
+            });
+            it("should emit a thb2 message when it receives message type 0x54", function(done) {
                 var fakeSerialPort = new FakeSerialPort(),
                     device = new rfxcom.RfxCom("/", {
                         port: fakeSerialPort
                     });
-                device.on("lighting2", function (evt) {
-                    done();
-                });
-                device.open();
-                fakeSerialPort.emit("data", [0x0B, 0x11, 0x01, 0x00, 0x01, 0x01, 0x01, 0x01, 0x01, 0x01, 0xF, 0xF, 0xF0]);
-            });
-            it("should emit an rfxmeter message when it receives message type 0x71", function (done) {
+                device.on("thb2", function(evt) {
+                    done();
+                });
+                device.open();
+                fakeSerialPort.emit("data", [0x0D, 0x54, 0x02, 0x0E, 0xE9, 0x00, 0x00, 0xC9, 0x27, 0x02, 0x03, 0xE7, 0x04, 0x39]);
+            });
+            it("should emit a weight1 message when it receives message type 0x5D", function(done) {
                 var fakeSerialPort = new FakeSerialPort(),
                     device = new rfxcom.RfxCom("/", {
                         port: fakeSerialPort
                     });
-                device.on("rfxmeter", function (evt) {
-                    done();
-                });
-                device.open();
-                fakeSerialPort.emit("data", [0x0A, 0x71, 0x00, 0x37, 0x08, 0xF8, 0x00, 0x8A, 0x64, 0x67, 0x70]);
-            });
-            it("should emit a thb2 message when it receives message type 0x54", function (done) {
+                device.on("weight1", function(evt) {
+                    done();
+                });
+                device.open();
+                fakeSerialPort.emit("data", [0x08, 0x5D, 0x01, 0xF5, 0x00, 0x07, 0x03, 0x40, 0x40]);
+            });
+            it("should emit an rfxsensor message when it receives message type 0x70", function(done) {
                 var fakeSerialPort = new FakeSerialPort(),
                     device = new rfxcom.RfxCom("/", {
                         port: fakeSerialPort
                     });
-                device.on("thb2", function (evt) {
-                    done();
-                });
-                device.open();
-                fakeSerialPort.emit("data", [0x0D, 0x54, 0x02, 0x0E, 0xE9, 0x00, 0x00, 0xC9, 0x27, 0x02, 0x03, 0xE7, 0x04, 0x39]);
-            });
-            it("should emit a weight1 message when it receives message type 0x5D", function (done) {
+                device.on("rfxsensor", function(evt) {
+                    done();
+                });
+                device.open();
+                fakeSerialPort.emit("data", [0x07, 0x70, 0x00, 0xE9, 0x28, 0x02, 0xE1, 0x70]);
+            });
+            it("should emit a receive message when it receives a message", function(done) {
                 var fakeSerialPort = new FakeSerialPort(),
                     device = new rfxcom.RfxCom("/", {
                         port: fakeSerialPort
                     });
-                device.on("weight1", function (evt) {
-                    done();
-                });
-                device.open();
-                fakeSerialPort.emit("data", [0x08, 0x5D, 0x01, 0xF5, 0x00, 0x07, 0x03, 0x40, 0x40]);
-            });
-            it("should emit an rfxsensor message when it receives message type 0x70", function (done) {
-                var fakeSerialPort = new FakeSerialPort(),
-                    device = new rfxcom.RfxCom("/", {
-                        port: fakeSerialPort
-                    });
-                device.on("rfxsensor", function (evt) {
-                    done();
-                });
-                device.open();
-                fakeSerialPort.emit("data", [0x07, 0x70, 0x00, 0xE9, 0x28, 0x02, 0xE1, 0x70]);
-            });
-            it("should emit a receive message when it receives a message", function (done) {
-                var fakeSerialPort = new FakeSerialPort(),
-                    device = new rfxcom.RfxCom("/", {
-                        port: fakeSerialPort
-                    });
-                device.on("receive", function (evt) {
+                device.on("receive", function(evt) {
                     done();
                 });
                 device.open();
@@ -231,11 +203,7 @@
                 device.open();
                 fakeSerialPort.emit("error", "connectfailed\n");
             });
-<<<<<<< HEAD
-            it("should prepare the device for use.", function (done) {
-=======
             it("should prepare the device for use.", function(done) {
->>>>>>> 8f3a003e
                 var fakeSerialPort = new FakeSerialPort(),
                     device = new rfxcom.RfxCom("/dev/ttyUSB0", {
                         port: fakeSerialPort
@@ -248,7 +216,7 @@
                         device.emit("ready");
                     });
 
-                var handler = function () {
+                var handler = function() {
                     done();
                 };
                 device.initialise(handler);
@@ -260,60 +228,50 @@
             });
         });
 
-        describe(".bytesToUint48", function () {
-            it("should convert a sequence of 6 bytes to a longint", function () {
+        describe(".bytesToUint48", function() {
+            it("should convert a sequence of 6 bytes to a longint", function() {
                 var device = new rfxcom.RfxCom("/dev/ttyUSB0");
                 expect(device.bytesToUint48([0xF1, 0x27, 0xba, 0x67, 0x28, 0x97])).toBe(265152933341335);
             });
         });
 
-        describe(".bytesToUint32", function () {
-            it("should convert a sequence of 4 bytes to a longint", function () {
+        describe(".bytesToUint32", function() {
+            it("should convert a sequence of 4 bytes to a longint", function() {
                 var device = new rfxcom.RfxCom("/dev/ttyUSB0");
                 expect(device.bytesToUint32([0xFF, 0x76, 0x21, 0x72])).toBe(4285931890);
             });
         });
 
         describe(".dumpHex", function() {
-            it("should convert a sequence of bytes to a string of hex numbers with a prefix if one is supplied", function () {
+            it("should convert a sequence of bytes to a string of hex numbers with a prefix if one is supplied", function() {
                 var device = new rfxcom.RfxCom("/dev/ttyUSB0");
                 expect(device.dumpHex([0x00, 0x00, 0x01, 0x72], "0x").toString()).toBe("0x00,0x00,0x01,0x72");
             });
-            it("should convert a sequence of bytes to a string of hex numbers with no prefix if none supplied", function () {
+            it("should convert a sequence of bytes to a string of hex numbers with no prefix if none supplied", function() {
                 var device = new rfxcom.RfxCom("/dev/ttyUSB0");
                 expect(device.dumpHex([0x00, 0x00, 0x01, 0x72]).toString()).toBe("00,00,01,72");
             });
         });
 
         describe(".stringToBytes", function() {
-            it("should convert a sequence of characters to an array of bytes", function () {
+            it("should convert a sequence of characters to an array of bytes", function() {
                 var device = new rfxcom.RfxCom("/dev/ttyUSB0");
                 expect(device.stringToBytes("203052").bytes.toString()).toBe([32, 48, 82].toString());
-<<<<<<< HEAD
-=======
             });
             it("should convert a sequence of characters to hex value", function () {
                 var device = new rfxcom.RfxCom("/dev/ttyUSB0");
                 expect(device.stringToBytes("203052").value).toBe(0x203052);
->>>>>>> 8f3a003e
-            });
-            it("should convert a sequence of characters to hex value", function () {
-                var device = new rfxcom.RfxCom("/dev/ttyUSB0");
-<<<<<<< HEAD
-                expect(device.stringToBytes("203052").value).toBe(0x203052);
-            });
-            it("should ignore leading 0x on a string", function () {
-                var device = new rfxcom.RfxCom("/dev/ttyUSB0");
-=======
->>>>>>> 8f3a003e
+            });
+            it("should ignore leading 0x on a string", function() {
+                var device = new rfxcom.RfxCom("/dev/ttyUSB0");
                 expect(device.stringToBytes("0x203052").bytes.toString()).toBe([32, 48, 82].toString());
             });
         });
 
-        describe(".messageHandler", function () {
-            it("should emit an response message when called", function (done) {
-                var device = new rfxcom.RfxCom("/dev/ttyUSB0");
-                device.on("response", function (message, seqnbr) {
+        describe(".messageHandler", function() {
+            it("should emit an response message when called", function(done) {
+                var device = new rfxcom.RfxCom("/dev/ttyUSB0");
+                device.on("response", function(message, seqnbr) {
                     expect(message).toBe("ACK - transmit OK");
                     expect(seqnbr).toBe(3);
                     done();
@@ -322,39 +280,39 @@
             });
         });
 
-        describe(".flush", function () {
-            it("should flush the underlying serialport", function (done) {
+        describe(".flush", function() {
+            it("should flush the underlying serialport", function(done) {
                 var fakeSerialPort = new FakeSerialPort(),
                     device = new rfxcom.RfxCom("/dev/ttyUSB0", {
                         port: fakeSerialPort
                     });
-                device.flush(function () {
+                device.flush(function() {
                     expect(fakeSerialPort.flushed).toBeTruthy();
                     done();
                 });
             });
         });
 
-        describe(".reset", function () {
-            it("should send the correct bytes to the serialport", function (done) {
+        describe(".reset", function() {
+            it("should send the correct bytes to the serialport", function(done) {
                 var fakeSerialPort = new FakeSerialPort(),
                     device = new rfxcom.RfxCom("/dev/ttyUSB0", {
                         port: fakeSerialPort
                     });
-                device.reset(function () {
+                device.reset(function() {
                     done();
                 });
                 expect(fakeSerialPort).toHaveSent([13, 0, 0, 0, 0, 0, 0, 0, 0, 0, 0, 0, 0, 0]);
             });
         });
 
-        describe(".getStatus", function () {
-            it("should send the correct bytes to the serialport", function (done) {
+        describe(".getStatus", function() {
+            it("should send the correct bytes to the serialport", function(done) {
                 var fakeSerialPort = new FakeSerialPort(),
                     device = new rfxcom.RfxCom("/dev/ttyUSB0", {
                         port: fakeSerialPort
                     });
-                device.getStatus(function () {
+                device.getStatus(function() {
                     done();
                 });
                 expect(fakeSerialPort).toHaveSent([13, 0, 0, 0, 2, 0, 0, 0, 0, 0, 0, 0, 0, 0]);
@@ -362,7 +320,7 @@
         });
 
         describe(".enable", function() {
-            it("should send the correct bytes to the serialport", function (done) {
+            it("should send the correct bytes to the serialport", function(done) {
                 var fakeSerialPort = new FakeSerialPort(),
                     device = new rfxcom.RfxCom("/dev/ttyUSB0", {
                         port: fakeSerialPort
@@ -373,25 +331,25 @@
                 expect(fakeSerialPort).toHaveSent([0x0D, 0x00, 0x00, 0x00, 0x03, 0x53, 0x00, 0x00, 0x08, 0x27, 0x0, 0x0, 0x0, 0x0]);
             });
 
-            it("should send the correct bytes to the serialport for a single protocol", function (done) {
+            it("should send the correct bytes to the serialport for a single protocol", function(done) {
                 var fakeSerialPort = new FakeSerialPort(),
                     device = new rfxcom.RfxCom("/dev/ttyUSB0", {
                         port: fakeSerialPort
                     });
-                device.enable(protocols.LIGHTWAVERF, function () {
+                device.enable(protocols.LIGHTWAVERF, function() {
                     done();
                 });
                 expect(fakeSerialPort).toHaveSent([0x0D, 0x00, 0x00, 0x00, 0x03, 0x53, 0x00, 0x00, 0x02, 0x00, 0x00, 0x00, 0x00, 0x00]);
             });
         });
 
-        describe(".save", function () {
+        describe(".save", function() {
             it("should send the correct bytes to the serialport", function(done) {
                 var fakeSerialPort = new FakeSerialPort(),
                     device = new rfxcom.RfxCom("/dev/ttyUSB0", {
                         port: fakeSerialPort
                     });
-                device.save(function () {
+                device.save(function() {
                     done();
                 });
                 expect(fakeSerialPort).toHaveSent([0x0D, 0x00, 0x00, 0x00, 0x06, 0x00, 0x00, 0x00, 0x00, 0x00, 0x0, 0x00, 0x00, 0x00]);
@@ -417,11 +375,7 @@
         });
 
         describe(".elec23Handler", function () {
-<<<<<<< HEAD
-            it("should emit an elec2 message when called with subtype CM119_160", function (done) {
-=======
             it("should emit an elec23 message when called with subtype CM119_160", function (done) {
->>>>>>> 8f3a003e
                 var device = new rfxcom.RfxCom("/dev/ttyUSB0");
                 device.on("elec2", function (evt) {
                     expect(evt.subtype).toBe(1);
@@ -431,13 +385,6 @@
                     expect(evt.energy).toBeCloseTo(60.7110602416, 10);
                     expect(evt.rssi).toBe(8);
                     expect(evt.batteryLevel).toBe(9);
-<<<<<<< HEAD
-                    done();
-                });
-                device.elec23Handler([0x01, 0x07, 0x1A, 0x73, 0x00, 0x00, 0x00, 0x03, 0xF6, 0x00, 0x00, 0x00, 0x00, 0x35, 0x0B, 0x89]);
-            });
-            it("should emit an elec3 message when called with subtype CM180", function (done) {
-=======
                     done();
                 });
                 device.elec23Handler([0x01, 0x07, 0x1A, 0x73, 0x00, 0x00, 0x00, 0x03, 0xF6, 0x00, 0x00, 0x00, 0x00, 0x35, 0x0B, 0x89]);
@@ -456,17 +403,12 @@
                 device.elec23Handler([0x02, 0x00, 0xA4, 0x12, 0x00, 0x00, 0x00, 0x01, 0x72, 0x00, 0x00, 0x00, 0x67, 0x28, 0x97, 0x79]);
             });
             it("should not include an energy reading when called with subtype CM180 and count != 0", function (done) {
->>>>>>> 8f3a003e
                 var device = new rfxcom.RfxCom("/dev/ttyUSB0");
                 device.on("elec3", function (evt) {
                     expect(evt.subtype).toBe(2);
                     expect(evt.id).toBe("0xA412");
                     expect(evt.power).toBe(370);
-<<<<<<< HEAD
-                    expect(evt.energy).toBeCloseTo(30226.3151306, 6);
-=======
                     expect(evt.energy).toBeUndefined();
->>>>>>> 8f3a003e
                     expect(evt.rssi).toBe(7);
                     expect(evt.batteryLevel).toBe(9);
                     done();
@@ -493,9 +435,8 @@
                     done();
                 });
                 device.elec4Handler([0x01, 0x06, 0xB8, 0x00, 0x00, 0x00, 0x16, 0x00, 0x00, 0x00, 0x00, 0x00, 0x00, 0x00, 0x6F, 0x14, 0x88, 0x89]);
-<<<<<<< HEAD
-            });
-            it("should emit an elec4 message when called with subtype CM180I", function (done) {
+            });
+            it("should not include an energy reading when called with subtype CM180I and count != 0", function (done) {
                 var device = new rfxcom.RfxCom("/dev/ttyUSB0");
                 device.on("elec4", function (evt) {
                     expect(evt.subtype).toBe(1);
@@ -508,21 +449,6 @@
                     expect(evt.energy).toBeUndefined();
                     expect(evt.rssi).toBe(7);
                     expect(evt.batteryLevel).toBe(9);
-=======
-            });
-            it("should not include an energy reading when called with subtype CM180I and count != 0", function (done) {
-                var device = new rfxcom.RfxCom("/dev/ttyUSB0");
-                device.on("elec4", function (evt) {
-                    expect(evt.subtype).toBe(1);
-                    expect(evt.id).toBe("0xB800");
-                    expect(evt.seqnbr).toBe(79);
-                    expect(evt.count).toBe(2);
-                    expect(evt.current[0]).toBeCloseTo(2.9, 11);
-                    expect(evt.current[1]).toBeCloseTo(0.0, 11);
-                    expect(evt.current[2]).toBeCloseTo(0.0, 11);
-                    expect(evt.energy).toBeUndefined();
-                    expect(evt.rssi).toBe(7);
-                    expect(evt.batteryLevel).toBe(9);
                     done();
                 });
                 device.elec4Handler([0x01, 0x4F, 0xB8, 0x00, 0x02, 0x00, 0x1D, 0x00, 0x00, 0x00, 0x00, 0x00, 0x00, 0x00, 0x00, 0x00, 0x00, 0x79]);
@@ -613,29 +539,10 @@
                     expect(evt.command).toBe("Off");
                     expect(evt.commandNumber).toBe(0);
                     expect(evt.seqnbr).toBe(1);
->>>>>>> 8f3a003e
-                    done();
-                });
-                device.elec4Handler([0x01, 0x4F, 0xB8, 0x00, 0x02, 0x00, 0x1D, 0x00, 0x00, 0x00, 0x00, 0x00, 0x00, 0x00, 0x00, 0x00, 0x00, 0x79]);
-            });
-<<<<<<< HEAD
-        });
-
-        describe(".elec5Handler", function () {
-            it("should emit an elec message when called with subtype REVOLT", function (done) {
-                var device = new rfxcom.RfxCom("/dev/ttyUSB0");
-                device.on("elec5", function (evt) {
-                    expect(evt.subtype).toBe(1);
-                    expect(evt.id).toBe("0x002D");
-                    expect(evt.seqnbr).toBe(3);
-                    expect(evt.voltage).toBe(228.0);
-                    expect(evt.current).toBe(0.0);
-                    expect(evt.power).toBe(0.0);
-                    expect(evt.energy).toBe(30);
-                    expect(evt.powerFactor).toBe(0);
-                    expect(evt.frequency).toBe(50);
-                    expect(evt.rssi).toBe(8);
-=======
+                    done();
+                });
+                device.lighting5Handler([0x00, 0x01, 0xF0, 0x9A, 0xC7, 0x01, 0x00, 0x00, 0x80]);
+            });
             it("should report an unknown command", function (done) {
                 device.on("lighting5", function (evt) {
                     expect(evt.command).toBe("Unknown");
@@ -647,25 +554,10 @@
             it("should identify the subtype correctly", function(done) {
                 device.on("lighting5", function(evt) {
                     expect(evt.subtype).toBe(1);
->>>>>>> 8f3a003e
-                    done();
-                });
-                device.elec5Handler([0x01, 0x03, 0x00, 0x2D, 0xE4, 0x00, 0x00, 0x00, 0x00, 0x00, 0x03, 0x00, 0x32, 0x80]);
-            });
-<<<<<<< HEAD
-            it("should emit an elec message when called with subtype REVOLT", function (done) {
-                var device = new rfxcom.RfxCom("/dev/ttyUSB0");
-                device.on("elec5", function (evt) {
-                    expect(evt.subtype).toBe(1);
-                    expect(evt.id).toBe("0x002D");
-                    expect(evt.seqnbr).toBe(4);
-                    expect(evt.voltage).toBe(228.0);
-                    expect(evt.current).toBe(0.02);
-                    expect(evt.power).toBe(4.7);
-                    expect(evt.energy).toBe(30);
-                    expect(evt.powerFactor).toBe(1);
-                    expect(evt.frequency).toBe(50);
-=======
+                    done();
+                });
+                device.lighting5Handler([0x01, 0x01, 0xF0, 0x9A, 0xC7, 0x01, 0x00, 0x00, 0x80]);
+            });
 
             it("should identify the command correctly", function(done) {
                 device.on("lighting5", function(evt) {
@@ -677,45 +569,10 @@
             });
             it("should calculate the rssi correctly", function(done) {
                 device.on("lighting5", function(evt) {
->>>>>>> 8f3a003e
                     expect(evt.rssi).toBe(8);
                     done();
                 });
-                device.elec5Handler([0x01, 0x04, 0x00, 0x2D, 0xE4, 0x00, 0x02, 0x00, 0x2F, 0x00, 0x03, 0x64, 0x32, 0x80]);
-            });
-            it("should emit an elec message when called with subtype REVOLT", function (done) {
-                var device = new rfxcom.RfxCom("/dev/ttyUSB0");
-                device.on("elec5", function (evt) {
-                    expect(evt.subtype).toBe(1);
-                    expect(evt.id).toBe("0x002D");
-                    expect(evt.seqnbr).toBe(5);
-                    expect(evt.voltage).toBe(227.0);
-                    expect(evt.current).toBe(0.2);
-                    expect(evt.power).toBe(44.5);
-                    expect(evt.energy).toBe(30);
-                    expect(evt.powerFactor).toBe(1);
-                    expect(evt.frequency).toBe(50);
-                    expect(evt.rssi).toBe(8);
-                    done();
-                });
-                device.elec5Handler([0x01, 0x05, 0x00, 0x2D, 0xE3, 0x00, 0x14, 0x01, 0xBD, 0x00, 0x03, 0x64, 0x32, 0x80]);
-            });
-            it("should emit an elec message when called with subtype REVOLT", function (done) {
-                var device = new rfxcom.RfxCom("/dev/ttyUSB0");
-                device.on("elec5", function (evt) {
-                    expect(evt.subtype).toBe(1);
-                    expect(evt.id).toBe("0x002D");
-                    expect(evt.seqnbr).toBe(6);
-                    expect(evt.voltage).toBe(227.0);
-                    expect(evt.current).toBe(0.05);
-                    expect(evt.power).toBe(8.7);
-                    expect(evt.energy).toBe(30);
-                    expect(evt.powerFactor).toBe(0.77);
-                    expect(evt.frequency).toBe(50);
-                    expect(evt.rssi).toBe(8);
-                    done();
-                });
-                device.elec5Handler([0x01, 0x06, 0x00, 0x2D, 0xE3, 0x00, 0x05, 0x00, 0x57, 0x00, 0x03, 0x4D, 0x32, 0x80]);
+                device.lighting5Handler([0x01, 0x01, 0xF0, 0x9A, 0xC7, 0x01, 0x01, 0x00, 0x80]);
             });
         });
 
@@ -724,13 +581,8 @@
             beforeEach(function() {
                 device = new rfxcom.RfxCom("/dev/ttyUSB0");
             });
-<<<<<<< HEAD
-            it("should emit a lighting1 message when called", function (done) {
-                device.on("lighting1", function (evt) {
-=======
             it("should emit a lighting1 message when called", function(done) {
                 device.on("lighting1", function(evt) {
->>>>>>> 8f3a003e
                     expect(evt.subtype).toBe(1);
                     expect(evt.seqnbr).toBe(1);
                     expect(evt.housecode).toBe("D");
@@ -751,13 +603,8 @@
                 });
                 device.lighting1Handler([0x01, 0x01, 0x44, 0x02, 0xff, 0x70]);
             });
-<<<<<<< HEAD
-            it("should calculate the id correctly", function (done) {
-                device.on("lighting1", function (evt) {
-=======
             it("should calculate the id correctly", function(done) {
                 device.on("lighting1", function(evt) {
->>>>>>> 8f3a003e
                     expect(evt.id).toBe("0x4305");
                     expect(evt.housecode).toBe("C");
                     expect(evt.unitcode).toBe(5);
@@ -765,22 +612,16 @@
                 });
                 device.lighting1Handler([0x01, 0x01, 0x43, 0x05, 0x01, 0x70]);
             });
-            it("should calculate the rssi correctly", function (done) {
-                device.on("lighting1", function (evt) {
+            it("should calculate the rssi correctly", function(done) {
+                device.on("lighting1", function(evt) {
                     expect(evt.rssi).toBe(8);
                     done();
                 });
                 device.lighting1Handler([0x01, 0x01, 0x43, 0x05, 0x01, 0x80]);
             });
-<<<<<<< HEAD
-            describe("device type identification", function () {
-                it("should identify X10 devices", function (done) {
-                    device.on("lighting1", function (evt) {
-=======
             describe("device type identification", function() {
                 it("should identify X10 devices", function(done) {
                     device.on("lighting1", function(evt) {
->>>>>>> 8f3a003e
                         expect(evt.subtype).toBe(0);
                         done();
                     });
@@ -871,60 +712,7 @@
                     expect(evt.rssi).toBe(0x05);
                     done();
                 });
-<<<<<<< HEAD
-                device.lighting4Handler([0x00, 0x00, 0x01, 0x02, 0x03, 0x05, 0x78, 0x50]);
-            });
-        });
-
-        describe(".lighting5Handler", function() {
-            var device;
-            beforeEach(function() {
-                device = new rfxcom.RfxCom("/dev/ttyUSB0");
-            });
-            it("should emit a lighting5 message when called", function(done) {
-                device.on("lighting5", function(evt) {
-                    expect(evt.subtype).toBe(0);
-                    expect(evt.id).toBe("0xF09AC7");
-                    expect(evt.unitcode).toBe(1);
-                    expect(evt.command).toBe("Off");
-                    expect(evt.commandNumber).toBe(0);
-                    expect(evt.seqnbr).toBe(1);
-                    done();
-                });
-                device.lighting5Handler([0x00, 0x01, 0xF0, 0x9A, 0xC7, 0x01, 0x00, 0x00, 0x80]);
-            });
-            it("should report an unknown command", function (done) {
-                device.on("lighting5", function (evt) {
-                    expect(evt.command).toBe("Unknown");
-                    expect(evt.commandNumber).toBe(255);
-                    done();
-                });
-                device.lighting5Handler([0x00, 0x01, 0xF0, 0x9A, 0xC7, 0x01, 0xFF, 0x00, 0x80]);
-            });
-            it("should identify the subtype correctly", function(done) {
-                device.on("lighting5", function(evt) {
-                    expect(evt.subtype).toBe(1);
-                    done();
-                });
-                device.lighting5Handler([0x01, 0x01, 0xF0, 0x9A, 0xC7, 0x01, 0x00, 0x00, 0x80]);
-            });
-            it("should identify the command correctly", function(done) {
-                device.on("lighting5", function(evt) {
-                    expect(evt.command).toBe("On");
-                    expect(evt.commandNumber).toBe(1);
-                    done();
-                });
-                device.lighting5Handler([0x01, 0x01, 0xF0, 0x9A, 0xC7, 0x01, 0x01, 0x00, 0x80]);
-            });
-            it("should calculate the rssi correctly", function(done) {
-                device.on("lighting5", function(evt) {
-                    expect(evt.rssi).toBe(8);
-                    done();
-                });
-                device.lighting5Handler([0x01, 0x01, 0xF0, 0x9A, 0xC7, 0x01, 0x01, 0x00, 0x80]);
-=======
                 device.lighting4Handler([0x00, 0x00, 0x01, 0x02, 0x03, 0x01, 0x5E, 0x50]);
->>>>>>> 8f3a003e
             });
         });
 
@@ -1306,10 +1094,6 @@
                 device.temphumidity19Handler([0x03, 0x04, 0xAF, 0x01, 0x00, 0x90, 0x36, 0x02, 0x89]);
             });
         });
-<<<<<<< HEAD
-
-=======
->>>>>>> 8f3a003e
         describe(".temphumbaro12Handler", function() {
             var device;
             beforeEach(function() {
@@ -1379,7 +1163,6 @@
                     done();
                 });
                 device.temphumbaro12Handler([0x02, 0x0E, 0xE9, 0x00, 0x00, 0xC9, 0x27, 0x02, 0x03, 0xE7, 0x04, 0x39]);
-<<<<<<< HEAD
             });
         });
 
@@ -1477,105 +1260,6 @@
             });
         });
 
-=======
-            });
-        });
-
-        describe(".rain16Handler", function() {
-            var device;
-            beforeEach(function () {
-                device = new rfxcom.RfxCom("/dev/ttyUSB0");
-            });
-            it("should extract the id of the device", function(done) {
-                device.on("rain2", function(evt) {
-                    expect(evt.id).toBe("0xB600");
-                    expect(evt.subtype).toBe(2);
-                    done();
-                });
-                device.rain16Handler([0x02, 0x17, 0xb6, 0x00, 0x00, 0x00, 0x00, 0x4d, 0x3c, 0x69]);
-            });
-            it("should extract the total rainfall", function(done) {
-                device.on("rain2", function(evt) {
-                    expect(evt.rainfall).toBe(1977.2);
-                    done();
-                });
-                device.rain16Handler([0x02, 0x17, 0xb6, 0x00, 0x00, 0x00, 0x00, 0x4d, 0x3c, 0x69]);
-            });
-            it("should not emit a rainfall increment", function(done) {
-                device.on("rain2", function(evt) {
-                    expect(evt.hasOwnProperty("rainfallIncrement")).toBe(false);
-                    done();
-                });
-                device.rain16Handler([0x02, 0x17, 0xb6, 0x00, 0x00, 0x00, 0x00, 0x4d, 0x3c, 0x69]);
-            });
-            it("should extract the rainfall rate", function(done) {
-                device.on("rain2", function(evt) {
-                    expect(evt.rainfallRate).toBe(0.0);
-                    done();
-                });
-                device.rain16Handler([0x02, 0x17, 0xb6, 0x00, 0x00, 0x00, 0x00, 0x4d, 0x3c, 0x69]);
-            });
-            it("should extract the battery level", function(done) {
-                device.on("rain2", function(evt) {
-                    expect(evt.batteryLevel).toBe(9);
-                    done();
-                });
-                device.rain16Handler([0x02, 0x17, 0xb6, 0x00, 0x00, 0x00, 0x00, 0x4d, 0x3c, 0x69]);
-            });
-            it("should extract the signal level", function(done) {
-                device.on("rain2", function(evt) {
-                    expect(evt.rssi).toBe(6);
-                    done();
-                });
-                device.rain16Handler([0x02, 0x17, 0xb6, 0x00, 0x00, 0x00, 0x00, 0x4d, 0x3c, 0x69]);
-            });
-            it("should extract the rainfall increment", function(done) {
-                device.on("rain6", function(evt) {
-                    expect(evt.rainfallIncrement).toBe(3.458);
-                    expect(evt.subtype).toBe(6);
-                    done();
-                });
-                device.rain16Handler([0x06, 0x17, 0xb6, 0x00, 0x00, 0x00, 0x00, 0x4d, 0x0d, 0x69]);
-            });
-            it("should not emit a total rainfall", function(done) {
-                device.on("rain6", function(evt) {
-                    expect(evt.hasOwnProperty("rainfall")).toBe(false);
-                    done();
-                });
-                device.rain16Handler([0x06, 0x17, 0xb6, 0x00, 0x00, 0x00, 0x00, 0x4d, 0x0d, 0x69]);
-            });
-            it("should extract the rainfall rate", function(done) {
-                device.on("rain1", function(evt) {
-                    expect(evt.rainfallRate).toBe(289.0);
-                    expect(evt.subtype).toBe(1);
-                    done();
-                });
-                device.rain16Handler([0x01, 0x17, 0xb6, 0x00, 0x01, 0x21, 0x00, 0x4d, 0x3c, 0x69]);
-            });
-            it("should extract the rainfall rate", function(done) {
-                device.on("rain2", function(evt) {
-                    expect(evt.rainfallRate).toBe(2.89);
-                    done();
-                });
-                device.rain16Handler([0x02, 0x17, 0xb6, 0x00, 0x01, 0x21, 0x00, 0x4d, 0x3c, 0x69]);
-            });
-            it("should extract the battery level correctly", function(done) {
-                device.on("rain2", function(evt) {
-                    expect(evt.batteryLevel).toBe(9);
-                    done();
-                });
-                device.rain16Handler([0x02, 0x17, 0xb6, 0x00, 0x01, 0x21, 0x00, 0x4d, 0x3c, 0x69]);
-            });
-            it("should extract the signal strength correctly", function(done) {
-                device.on("rain2", function(evt) {
-                    expect(evt.rssi).toBe(6);
-                    done();
-                });
-                device.rain16Handler([0x02, 0x17, 0xb6, 0x00, 0x01, 0x21, 0x00, 0x4d, 0x3c, 0x69]);
-            });
-        });
-
->>>>>>> 8f3a003e
         describe(".wind16Handler", function() {
             var device;
             beforeEach(function () {
