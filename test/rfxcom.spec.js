--- conflicted
+++ resolved
@@ -404,21 +404,6 @@
                 device.open();
                 fakeSerialPort.emit("error", "connectfailed\n");
             });
-<<<<<<< HEAD
-            it("should prepare the device for use (early firmware).", function(done) {
-                var fakeSerialPort = new FakeSerialPort(),
-                    device = new rfxcom.RfxCom("/dev/ttyUSB0", {
-                        port: fakeSerialPort
-                    }),
-                    resetSpy = spyOn(device, "reset").andCallThrough(),
-                    delaySpy = spyOn(device, "delay"),
-                    flushSpy = spyOn(device, "flush").andCallThrough(),
-                    getStatusSpy = spyOn(device, "getStatus").andCallFake(function () {
-                        device.statusHandler([0x00,0x01,0x02,0x53,0x5E,0x08,0x02,0x25,0x00,0x01,0x01,0x1C])
-                    }),
-                    openSpy = spyOn(device, "open").andCallFake(function() {
-                        device.emit("ready");
-=======
             describe("message sequence", function () {
                 let device = {};
                 beforeEach(function () {
@@ -427,7 +412,6 @@
                             port: fakeSerialPort
                         });
                         jasmine.Clock.useMock(); // There is a 500ms Timeout in the initialisation code, we must mock it
->>>>>>> 17c9a46a
                     });
                 it("should prepare the device for use.", function (done) {
                     const
@@ -441,46 +425,6 @@
                             device.emit("ready");
                         });
 
-<<<<<<< HEAD
-                var handler = function() {
-                    done();
-                };
-                device.initialise(handler);
-                expect(resetSpy).toHaveBeenCalled();
-                expect(delaySpy).toHaveBeenCalledWith(500);
-                expect(flushSpy).toHaveBeenCalledWith(jasmine.any(Function));
-                expect(getStatusSpy).toHaveBeenCalledWith(jasmine.any(Function));
-                expect(openSpy).toHaveBeenCalled();
-            });
-            it("should prepare the device for use (current firmware).", function(done) {
-                var fakeSerialPort = new FakeSerialPort(),
-                    device = new rfxcom.RfxCom("/dev/ttyUSB0", {
-                        port: fakeSerialPort
-                    }),
-                    resetSpy = spyOn(device, "reset").andCallThrough(),
-                    delaySpy = spyOn(device, "delay"),
-                    flushSpy = spyOn(device, "flush").andCallThrough(),
-                    startRxSpy = spyOn(device, "startRx").andCallFake(function () {
-                        device.statusHandler([0x07,0x02,0x07,0x43,0x6F,0x70,0x79,0x72,0x69,0x67,0x68,0x74,0x20,0x52,0x46,0x58,0x43,0x4F,0x4D])
-                    }),
-                    getStatusSpy = spyOn(device, "getStatus").andCallFake(function () {
-                        device.statusHandler([0x00,0x01,0x02,0x53,0x5E,0x08,0x02,0x25,0x00,0x01,0x01,0x1C,0x03,0x00,0x00,0x00,0x00,0x00,0x00])
-                    }),
-                    openSpy = spyOn(device, "open").andCallFake(function() {
-                        device.emit("ready");
-                    });
-
-                var handler = function() {
-                    done();
-                };
-                device.initialise(handler);
-                expect(resetSpy).toHaveBeenCalled();
-                expect(delaySpy).toHaveBeenCalledWith(500);
-                expect(flushSpy).toHaveBeenCalledWith(jasmine.any(Function));
-                expect(getStatusSpy).toHaveBeenCalledWith(jasmine.any(Function));
-                expect(startRxSpy).toHaveBeenCalledWith(jasmine.any(Function));
-                expect(openSpy).toHaveBeenCalled();
-=======
                     device.initialise(() => { done() });
                     jasmine.Clock.tick(501);
                     expect(resetSpy).toHaveBeenCalled();
@@ -511,7 +455,6 @@
                     expect(startRxSpy).toHaveBeenCalledWith(jasmine.any(Function));
                     expect(openSpy).toHaveBeenCalled();
                 });
->>>>>>> 17c9a46a
             });
         });
 
@@ -586,13 +529,8 @@
                     device = new rfxcom.RfxCom("/dev/ttyUSB0", {
                         port: fakeSerialPort
                     });
-<<<<<<< HEAD
-                device.connected = true; // Required now enable() uses the TxQueue
-                device.enable([protocols.LACROSSE, protocols.OREGON, protocols.AC, protocols.ARC, protocols.X10], function() {
-=======
                 device.connected = true;
                 device.enableRFXProtocols([protocols.LACROSSE, protocols.OREGON, protocols.AC, protocols.ARC, protocols.X10], function() {
->>>>>>> 17c9a46a
                     done();
                 });
                 expect(fakeSerialPort).toHaveSent([0x0D, 0x00, 0x00, 0x00, 0x03, 0x53, 0x00, 0x00, 0x08, 0x27, 0x0, 0x0, 0x0, 0x0]);
@@ -604,13 +542,8 @@
                     device = new rfxcom.RfxCom("/dev/ttyUSB0", {
                         port: fakeSerialPort
                     });
-<<<<<<< HEAD
-                device.connected = true; // Required now enable() uses the TxQueue
-                device.enable(protocols.LIGHTWAVERF, function() {
-=======
                 device.connected = true;
                 device.enableRFXProtocols(protocols.LIGHTWAVERF, function() {
->>>>>>> 17c9a46a
                     done();
                 });
                 expect(fakeSerialPort).toHaveSent([0x0D, 0x00, 0x00, 0x00, 0x03, 0x53, 0x00, 0x00, 0x02, 0x00, 0x00, 0x00, 0x00, 0x00]);
