--- conflicted
+++ resolved
@@ -1,3 +1,4 @@
+/* global require: false, describe: false, module */
 var rfxcom = require('../lib'),
     FakeSerialPort = require('./helper'),
     matchers = require('./matchers'),
@@ -133,28 +134,27 @@
                 device.open();
                 fakeSerialPort.emit("data", [0x0D, 0x54, 0x02, 0x0E, 0xE9, 0x00, 0x00, 0xC9, 0x27, 0x02, 0x03, 0xE7, 0x04, 0x39]);
             });
-<<<<<<< HEAD
             it("should emit a weight1 message when it receives message type 0x5D", function(done) {
-=======
+                var fakeSerialPort = new FakeSerialPort(),
+                    device = new rfxcom.RfxCom("/dev/ttyUSB0", {
+                        port: fakeSerialPort
+                    });
+                device.on("weight1", function(evt) {
+                    done();
+                });
+                device.open();
+                fakeSerialPort.emit("data", [0x08, 0x5D, 0x01, 0xF5, 0x00, 0x07, 0x03, 0x40, 0x40]);
+            });
             it("should emit an rfxsensor message when it receives message type 0x70", function(done) {
->>>>>>> 4183a614
-                var fakeSerialPort = new FakeSerialPort(),
-                    device = new rfxcom.RfxCom("/dev/ttyUSB0", {
-                        port: fakeSerialPort
-                    });
-<<<<<<< HEAD
-                device.on("weight1", function(evt) {
-                    done();
-                });
-                device.open();
-                fakeSerialPort.emit("data", [0x08, 0x5D, 0x01, 0xF5, 0x00, 0x07, 0x03, 0x40, 0x40]);
-=======
+                var fakeSerialPort = new FakeSerialPort(),
+                    device = new rfxcom.RfxCom("/dev/ttyUSB0", {
+                        port: fakeSerialPort
+                    });
                 device.on("rfxsensor", function(evt) {
                     done();
                 });
                 device.open();
                 fakeSerialPort.emit("data", [0x07, 0x70, 0x00, 0xE9, 0x28, 0x02, 0xE1, 0x70]);
->>>>>>> 4183a614
             });
             it("should emit a receive message when it receives a message", function(done) {
                 var fakeSerialPort = new FakeSerialPort(),
@@ -774,16 +774,11 @@
             });
         });
 
-<<<<<<< HEAD
         describe(".weightHandler", function() {
-=======
-        describe(".rfxsensorHandler", function() {
->>>>>>> 4183a614
-            var device;
-            beforeEach(function() {
-                device = new rfxcom.RfxCom("/dev/ttyUSB0");
-            });
-<<<<<<< HEAD
+            var device;
+            beforeEach(function() {
+                device = new rfxcom.RfxCom("/dev/ttyUSB0");
+            });
             it("should emit a weight message when called", function(done) {
                 device.on("weight1", function(evt) {
                     expect(evt.subtype).toBe(0x01);
@@ -795,7 +790,13 @@
                     done();
                 });
                 device.weightHandler([0x01, 0xF5, 0x00, 0x07, 0x03, 0x40, 0x39]);
-=======
+            });
+        });
+        describe(".rfxsensorHandler", function() {
+            var device;
+            beforeEach(function() {
+                device = new rfxcom.RfxCom("/dev/ttyUSB0");
+            });
             it("should emit a rfxsensor message when called with sensor subtype 0 data", function(done) {
                 device.on("rfxsensor", function(evt) {
                     expect(evt.subtype).toBe(rfxcom.rfxsensor.TEMP);
@@ -839,7 +840,6 @@
                     done();
                 });
                 device.rfxsensorHandler([0x01, 0xEB, 0x28, 0x01, 0x81, 0x70]);
->>>>>>> 4183a614
             });
         });
     });
