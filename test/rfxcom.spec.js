'use strict';

var rfxcom = require("../rfxcom"),
    protocols = rfxcom.protocols,
    events = require("events"),
    util = require("util");

var FakeSerialPort = function () {
    var self = this;
    events.EventEmitter.call(this);
    self.bytesWritten = [];
    self.flushed = false;
};
util.inherits(FakeSerialPort, events.EventEmitter);

FakeSerialPort.prototype.write = function (buffer, callback) {
    var self = this;
    self.bytesWritten += buffer;
    callback();
};

FakeSerialPort.prototype.flush = function (callback) {
    var self = this;
    self.flushed = true;
    callback();
};


describe("RfxCom", function () {
    beforeEach(function () {
        this.addMatchers({
            toHaveSent: function (expected) {
                var actual = this.actual.bytesWritten;
                var notText = this.isNot ? " not" : "";

                this.message = function () {
                    return "Expected " + actual + notText + " to equal " + expected;
                }
                return actual.toString() === expected.toString();
            }
        });
    });

    describe("RfxCom class", function () {
        describe("data event handler", function () {
            it("should emit a response message when it receives message type 0x02", function (done) {
                var fakeSerialPort = new FakeSerialPort(),
                    device = new rfxcom.RfxCom("/dev/ttyUSB0", {
                        port: fakeSerialPort
                    });
                device.on("response", function (evt) {
                    done();
                });
                device.open();
                fakeSerialPort.emit("data", [0x04, 0x02, 0x01, 0x00, 0x00]);
            });
            it("should emit a status message when it receives message type 0x01", function (done) {
                var fakeSerialPort = new FakeSerialPort(),
                    device = new rfxcom.RfxCom("/dev/ttyUSB0", {
                        port: fakeSerialPort
                    });
                device.on("status", function (evt) {
                    done();
                });
                device.open();
                fakeSerialPort.emit("data", [0x0D, 0x01, 0x00, 0x01, 0x02, 0x53, 0x30, 0x00, 0x02, 0x21, 0x01, 0x00, 0x00, 0x00]);
            });
            it("should emit a lighting5 message when it receives message type 0x14", function (done) {
                var fakeSerialPort = new FakeSerialPort(),
                    device = new rfxcom.RfxCom("/dev/ttyUSB0", {
                        port: fakeSerialPort
                    });
                device.on("lighting5", function (evt) {
                    done();
                });
                device.open();
                fakeSerialPort.emit("data", [0x0A, 0x14, 0x00, 0x01, 0xF0, 0x9A, 0xC7, 0x02, 0x00, 0x00, 0x80]);
            });
            it("should emit an elec2 message when it receives message type 0x5a", function (done) {
                var fakeSerialPort = new FakeSerialPort(),
                    device = new rfxcom.RfxCom("/dev/ttyUSB0", {
                        port: fakeSerialPort
                    });
                device.on("elec2", function (evt) {
                    done();
                });
                device.open();
                fakeSerialPort.emit("data", [0x11, 0x5a, 0x01, 0x00, 0x00, 0x01, 0x01, 0x01, 0x01, 0x01, 0x01, 0x00, 0x00, 0x00, 0x00, 0x00, 0x00, 0x00]);
            });
            it("should emit a security1 message when it receives message type 0x20", function (done) {
                var fakeSerialPort = new FakeSerialPort(),
                    device = new rfxcom.RfxCom("/dev/ttyUSB0", {
                        port: fakeSerialPort
                    });
                device.on("security1", function (evt) {
                    done();
                });
                device.open();
                fakeSerialPort.emit("data", [0x08, 0x20, 0x01, 0x00, 0x00, 0x00, 0x00, 0x00]);
            });
            it("should emit a temp1 message when it receives message type 0x50, with device type 1", function (done) {
                var fakeSerialPort = new FakeSerialPort(),
                    device = new rfxcom.RfxCom("/dev/ttyUSB0", {
                        port: fakeSerialPort
                    });
                device.on("temp1", function (evt) {
                    done();
                });
                device.open();
                fakeSerialPort.emit("data", [0x08, 0x50, 0x01, 0x01, 0xFA, 0xAF, 0x80, 0x14, 0x42]);
            });
            it("should emit a temp2 message when it receives message type 0x50, with device type 2", function (done) {
                var fakeSerialPort = new FakeSerialPort(),
                    device = new rfxcom.RfxCom("/dev/ttyUSB0", {
                        port: fakeSerialPort
                    });
                device.on("temp2", function (evt) {
                    done();
                });
                device.open();
                fakeSerialPort.emit("data", [0x08, 0x50, 0x02, 0x01, 0xFA, 0xAF, 0x80, 0x14, 0x42]);
            });
            it("should emit a th1 message when it receives message type 0x52, with device type 1", function (done) {
                var fakeSerialPort = new FakeSerialPort(),
                    device = new rfxcom.RfxCom("/dev/ttyUSB0", {
                        port: fakeSerialPort
                    });
                device.on("th1", function (evt) {
                    done();
                });
                device.open();
                fakeSerialPort.emit("data", [0x0A, 0x52, 0x01, 0x04, 0xAF, 0x01, 0x00, 0x90, 0x36, 0x02, 0x59]);
            });
            it("should emit a lighting2 message when it receives message type 0x11", function (done) {
                var fakeSerialPort = new FakeSerialPort(),
                    device = new rfxcom.RfxCom("/dev/ttyUSB0", {
                        port: fakeSerialPort
                    });
                device.on("lighting2", function (evt) {
                    done();
                });
                device.open();
                fakeSerialPort.emit("data", [0x0B, 0x11, 0x01, 0x00, 0x01, 0x01, 0x01, 0x01, 0x01, 0x01, 0xF, 0xF, 0x0F]);
            });
        });

        describe(".initialise should prepare the device for use", function () {
            it("should prepare the device for use.", function (done) {
                var fakeSerialPort = new FakeSerialPort(),
                    device = new rfxcom.RfxCom("/dev/ttyUSB0", {
                        port: fakeSerialPort
                    }),
                    resetSpy = spyOn(device, "reset").andCallThrough(),
                    delaySpy = spyOn(device, "delay"),
                    flushSpy = spyOn(device, "flush"),
                    getStatusSpy = spyOn(device, "getStatus").andCallThrough(),
                    openSpy = spyOn(device, "open").andCallFake(function () {
                        device.emit("ready");
                    });

                var handler = function () {
                    done();
                };
                device.initialise(handler);
                expect(resetSpy).toHaveBeenCalled();
                expect(delaySpy).toHaveBeenCalledWith(500);
                expect(flushSpy).toHaveBeenCalled();
                expect(getStatusSpy).toHaveBeenCalledWith(handler);
                expect(openSpy).toHaveBeenCalled();
            });
        });

        describe(".bytesToUint48", function () {
            it("should convert a sequence of 6 bytes to a longint", function () {
                var device = new rfxcom.RfxCom("/dev/ttyUSB0");
                expect(device.bytesToUint48([0x00, 0x00, 0x00, 0x67, 0x28, 0x97]))
                    .toBe(6760488);
            });
        });

        describe(".bytesToUint32", function () {
            it("should convert a sequence of 4 bytes to a longint", function () {
                var device = new rfxcom.RfxCom("/dev/ttyUSB0");
                expect(device.bytesToUint32([0x00, 0x00, 0x01, 0x72]))
                    .toBe(370);
            });
        });

        describe(".dumpHex", function () {
            it("should convert a sequence of bytes to a string of hex numbers with a prefix if one is supplied", function () {
                var device = new rfxcom.RfxCom("/dev/ttyUSB0");
                expect(device.dumpHex([0x00, 0x00, 0x01, 0x72], "0x")
                    .toString())
                    .toBe("0x00,0x00,0x01,0x72");
            });
            it("should convert a sequence of bytes to a string of hex numbers with no prefix if none supplied", function () {
                var device = new rfxcom.RfxCom("/dev/ttyUSB0");
                expect(device.dumpHex([0x00, 0x00, 0x01, 0x72])
                    .toString())
                    .toBe("00,00,01,72");
            });
        });

        describe(".stringToBytes", function () {
            it("should convert a sequence of characters to an array of bytes", function () {
                var device = new rfxcom.RfxCom("/dev/ttyUSB0");
                expect(device.stringToBytes("203052")
                    .toString())
                    .toBe([32, 48, 82].toString());
            });
            it("should ignore leading 0x on a string", function () {
                var device = new rfxcom.RfxCom("/dev/ttyUSB0");
                expect(device.stringToBytes("0x203052")
                    .toString())
                    .toBe([32, 48, 82].toString());
            });
        });

        describe(".messageHandler", function () {
            it("should emit an response message when called", function (done) {
                var device = new rfxcom.RfxCom("/dev/ttyUSB0");
                device.on("response", function (message, seqnbr) {
                    expect(message)
                        .toBe("ACK - transmit OK");
                    expect(seqnbr)
                        .toBe(3);
                    done();
                });
                device.messageHandler([0x00, 0x03, 0x00]);
            });
        });

        describe(".flush", function () {
            it("should flush the underlying serialport", function (done) {
                var fakeSerialPort = new FakeSerialPort(),
                    device = new rfxcom.RfxCom("/dev/ttyUSB0", {
                        port: fakeSerialPort
                    });
                device.flush(function () {
                    expect(fakeSerialPort.flushed)
                        .toBeTruthy();
                    done();
                });
            });
        });

        describe(".reset", function () {
            it("should send the correct bytes to the serialport", function (done) {
                var fakeSerialPort = new FakeSerialPort(),
                    device = new rfxcom.RfxCom("/dev/ttyUSB0", {
                        port: fakeSerialPort
                    });
                device.reset(function () {
                    done();
                });
                expect(fakeSerialPort)
                    .toHaveSent([13, 0, 0, 0, 0, 0, 0, 0, 0, 0, 0, 0, 0, 0]);
            });
        });

        describe(".getStatus", function () {
            it("should send the correct bytes to the serialport", function (done) {
                var fakeSerialPort = new FakeSerialPort(),
                    device = new rfxcom.RfxCom("/dev/ttyUSB0", {
                        port: fakeSerialPort
                    });
                device.getStatus(function () {
                    done();
                });
                expect(fakeSerialPort)
                    .toHaveSent([13, 0, 0, 0, 2, 0, 0, 0, 0, 0, 0, 0, 0, 0]);
            });
        });

        describe(".enable", function () {
            it("should send the correct bytes to the serialport", function (done) {
                var fakeSerialPort = new FakeSerialPort(),
                    device = new rfxcom.RfxCom("/dev/ttyUSB0", {
                        port: fakeSerialPort
                    });
                device.enable([protocols.LACROSSE, protocols.OREGON, protocols.AC, protocols.ARC, protocols.X10], function () {
                    done();
                });
                expect(fakeSerialPort)
                    .toHaveSent([0x0D, 0x00, 0x00, 0x00, 0x03, 0x53, 0x00,
                                 0x00, 0x08, 0x27, 0x0, 0x0, 0x0, 0x0]);
            });
        });

        describe(".lightOff", function () {
            it("should send the correct bytes to the serialport", function (done) {
                var fakeSerialPort = new FakeSerialPort(),
                    device = new rfxcom.RfxCom("/dev/ttyUSB0", {
                        port: fakeSerialPort
                    });
                device.lightOff("0xF09AC6", 1, function () {
                    done();
                });
                expect(fakeSerialPort)
                    .toHaveSent([10, 20, 0, 0, 0xF0, 0x9A, 0xC6, 1, 0, 0, 0]);
            });
        })

        describe(".lightOn", function () {
            it("should send the correct bytes to the serialport for lightwaverf devices", function (done) {
                var fakeSerialPort = new FakeSerialPort(),
                    device = new rfxcom.RfxCom("/dev/ttyUSB0", {
                        port: fakeSerialPort
                    });
                device.lightOn("0xF09AC8", 1, function () {
                    done();
                });
                expect(fakeSerialPort)
                    .toHaveSent([10, 20, 0, 0, 0xF0, 0x9A, 0xC8, 1, 1, 0, 0]);
            });
        })

        describe(".elec2Handler", function () {
            it("should emit an elec2 message when called", function (done) {
                var device = new rfxcom.RfxCom("/dev/ttyUSB0");
                device.on("elec2", function (evt) {
                    expect(evt.subtype)
                        .toBe("CM119/160");
                    expect(evt.id)
                        .toBe("0xA412");
                    expect(evt.currentWatts)
                        .toBe(370);
                    expect(evt.totalWatts)
                        .toBe(30225.82);    
                    done();
                });
                device.elec2Handler([0x01, 0x00, 0xA4, 0x12, 0x02, 0x00,
                                     0x00, 0x01, 0x72, 0x00, 0x00, 0x00,
                                     0x67, 0x28, 0x97, 0x79]);
            });
        });

        describe(".lighting5Handler", function () {
            var device;
            beforeEach(function () {
                device = new rfxcom.RfxCom("/dev/ttyUSB0");
            });
            it("should emit a lighting5 message when called", function (done) {
                device.on("lighting5", function (evt) {
                    expect(evt.subtype)
                        .toBe("LightwaveRF, Siemens");
                    expect(evt.id)
                        .toBe("0xF09AC7");
                    expect(evt.unitcode)
                        .toBe(1);
                    expect(evt.command)
                        .toBe("Off");
                    done();
                });
                device.lighting5Handler([0x00, 0x01, 0xF0, 0x9A, 0xC7, 0x01, 0x00, 0x00, 0x80]);
            });

            it("should identify the subtype correctly", function (done) {
                device.on("lighting5", function (evt) {
                    expect(evt.subtype)
                        .toBe("EMW100 GAO/Everflourish");
                    done();
                });
                device.lighting5Handler([0x01, 0x01, 0xF0, 0x9A, 0xC7, 0x01, 0x00, 0x00, 0x80])
            });

            it("should identify the command correctly", function (done) {
                device.on("lighting5", function (evt) {
                    expect(evt.command)
                        .toBe("On");
                    done();
                });
                device.lighting5Handler([0x01, 0x01, 0xF0, 0x9A, 0xC7, 0x01, 0x01, 0x00, 0x80])
            });
        });

        describe(".lighting2Handler", function () {
            var device;
            beforeEach(function () {
                device = new rfxcom.RfxCom("/dev/ttyUSB0");
            });
            it("should emit a lighting2 message when called", function (done) {
                device.on("lighting2", function (evt) {
                    expect(evt.subtype)
                        .toBe("AC");
                    expect(evt.seqnbr)
                        .toBe(1);
                    expect(evt.id)
                        .toBe("0x039AC7A1");
                    expect(evt.unitcode)
                        .toBe(1);
                    expect(evt.command)
                        .toBe("Off");
                    expect(evt.level)
                        .toBe(0x0F);
                    expect(evt.rssi)
                        .toBe(0x0F);
                    done();
                });
                device.lighting2Handler([0x00, 0x01, 0xC3, 0x9A, 0xC7, 0xA1, 0x01, 0x00, 0x0F, 0x0F]);
            });
            it("should calculate the id correctly", function (done) {
                device.on("lighting2", function (evt) {
                    expect(evt.id)
                        .toBe("0x029AC7A1");
                    done()
                });
                device.lighting2Handler([0x00, 0x01, 0xCE, 0x9A, 0xC7, 0xA1, 0x01, 0x00, 0x0F, 0x0F]);
            });
            it("should calculate the rssi correctly", function (done) {
                device.on("lighting2", function (evt) {
                    expect(evt.rssi)
                        .toBe(7);
                    done();
                });
                device.lighting2Handler([0x00, 0x01, 0xC3, 0x9A, 0xC7, 0xA1, 0x01, 0x00, 0x07, 0xF7]);
            });
            describe("device type identification", function () {
                it("should identify HomeEasy EU devices", function (done) {
                    device.on("lighting2", function (evt) {
                        expect(evt.subtype)
                            .toBe("HomeEasy EU");
                        done();
                    });
                    device.lighting2Handler([0x01, 0x01, 0xC3, 0x9A, 0xC7, 0xA1, 0x01, 0x00, 0x0F, 0x0F]);
                });
                it("should identify ANSLUT devices", function (done) {
                    device.on("lighting2", function (evt) {
                        expect(evt.subtype)
                            .toBe("ANSLUT");
                        done();
                    });
                    device.lighting2Handler([0x02, 0x01, 0xC3, 0x9A, 0xC7, 0xA1, 0x01, 0x00, 0x0F, 0x0F]);
                });
            });
        });

        describe(".security1Handler", function () {
            var device;
            beforeEach(function () {
                device = new rfxcom.RfxCom("/dev/ttyUSB0");
            });
            it("should extract the id of the device", function (done) {
                device.on("security1", function (evt) {
                    expect(evt.id)
                        .toBe("0xFFAA00");
                    done();
                })
                device.security1Handler([0x00, 0x00, 0xFF, 0xAA, 0x00, 0x02, 0x89]);
            });

            it("should correctly identify the NORMAL device state", function (done) {
                device.on("security1", function (evt) {
                    expect(evt.deviceStatus)
                        .toBe(rfxcom.security.NORMAL);
                    done();
                })
                device.security1Handler([0x00, 0x00, 0xFF, 0xAA, 0x00, 0x00, 0x89]);
            });
            it("should correctly identify the NORMAL_DELAYED device state", function (done) {
                device.on("security1", function (evt) {
                    expect(evt.deviceStatus)
                        .toBe(rfxcom.security.NORMAL_DELAYED);
                    done();
                })
                device.security1Handler([0x00, 0x00, 0xFF, 0xAA, 0x00, 0x01, 0x89]);
            });

            it("should correctly identify the ALARM device state", function (done) {
                device.on("security1", function (evt) {
                    expect(evt.deviceStatus)
                        .toBe(rfxcom.security.ALARM);
                    done();
                })
                device.security1Handler([0x00, 0x00, 0xFF, 0xAA, 0x00, 0x02, 0x89]);
            });
            it("should correctly identify the ALARM_DELAYED device state", function (done) {
                device.on("security1", function (evt) {
                    expect(evt.deviceStatus)
                        .toBe(rfxcom.security.ALARM_DELAYED);
                    done();
                })
                device.security1Handler([0x00, 0x00, 0xFF, 0xAA, 0x00, 0x03, 0x89]);
            });

            it("should correctly identify the MOTION device state", function (done) {
                device.on("security1", function (evt) {
                    expect(evt.deviceStatus)
                        .toBe(rfxcom.security.MOTION);
                    done();
                })
                device.security1Handler([0x00, 0x00, 0xFF, 0xAA, 0x00, 0x04, 0x89]);
            });
            it("should correctly identify the NO_MOTION device state", function (done) {
                device.on("security1", function (evt) {
                    expect(evt.deviceStatus)
                        .toBe(rfxcom.security.NO_MOTION);
                    done();
                })
                device.security1Handler([0x00, 0x00, 0xFF, 0xAA, 0x00, 0x05, 0x89]);
            });

            it("should identify the X10 security motion sensor correctly", function (done) {
                device.on("security1", function (evt) {
                    expect(evt.subtype)
                        .toBe(rfxcom.security.X10_MOTION_SENSOR);
                    done();
                })
                device.security1Handler([0x01, 0x00, 0xFF, 0xAA, 0x00, 0x04, 0x89]);
            });
            it("should identify the X10 security window sensor correctly", function (done) {
                device.on("security1", function (evt) {
                    expect(evt.subtype)
                        .toBe(rfxcom.security.X10_DOOR_WINDOW_SENSOR);
                    done();
                })
                device.security1Handler([0x00, 0x00, 0xFF, 0xAA, 0x00, 0x04, 0x89]);
            });
            it("should correctly identify the tamper notification from a device", function (done) {
                device.on("security1", function (evt) {
                    expect(evt.tampered)
                        .toBeTruthy();
                    done();
                })
                device.security1Handler([0x01, 0x00, 0xFF, 0xAA, 0x00, 0x84, 0x89]);
            });
            it("should report not tampered if the device isn't tampered with", function (done) {
                device.on("security1", function (evt) {
                    expect(evt.tampered)
                        .not.toBeTruthy();
                    done();
                })
                device.security1Handler([0x01, 0x00, 0xFF, 0xAA, 0x00, 0x04, 0x89]);
            });
            it("should correctly identify the battery status", function (done) {
                device.on("security1", function (evt) {
                    expect(evt.batteryLevel)
                        .toBe(9);
                    done();
                })
                device.security1Handler([0x01, 0x00, 0xFF, 0xAA, 0x00, 0x04, 0x94]);
            });
            it("should correctly identify the signal strength", function (done) {
                device.on("security1", function (evt) {
                    expect(evt.rssi)
                        .toBe(4);
                    done();
                })
                device.security1Handler([0x01, 0x00, 0xFF, 0xAA, 0x00, 0x04, 0x94]);
            });
        });

        describe(".statusHandler", function () {
            var device;
            beforeEach(function () {
                device = new rfxcom.RfxCom("/dev/ttyUSB0");
            });
            it("should emit a status message when called", function (done) {
                device.on("status", function (evt) {
                    expect(evt.subtype)
                        .toBe(0);
                    expect(evt.seqnbr)
                        .toBe(0x01);
                    expect(evt.cmnd)
                        .toBe(0x20);
                    expect(evt.receiverType)
                        .toBe("433.92MHz transceiver");
                    expect(evt.firmwareVersion)
                        .toBe(0x30);
                    done();
                })
                device.statusHandler([0, 1, 0x20, 0x53, 0x30, 0x30, 0, 0, 0, 0, 0, 0, 0])
            });
        });

        describe(".temp19Handler", function () {
            var device;
            beforeEach(function () {
                device = new rfxcom.RfxCom("/dev/ttyUSB0");
            });
            it("should extract the id of the device", function (done) {
                device.on("temp3", function (evt) {
                    expect(evt.id)
                        .toBe("0xFAAF");
                    done();
                });
                device.temp19Handler([0x03, 0x01, 0xFA, 0xAF, 0x00, 0x14, 0x42]);
            });
            it("should extract the temperature of the device", function (done) {
                device.on("temp1", function (evt) {
                    expect(evt.temperature)
                        .toBe(2.0);
                    done();
                });
                device.temp19Handler([0x01, 0x01, 0xFA, 0xAF, 0x00, 0x14, 0x9f]);
            });
            it("should extract the temperature respecting the sign", function (done) {
                device.on("temp1", function (evt) {
                    expect(evt.temperature)
                        .toBe(-2.0);
                    done();
                });
                device.temp19Handler([0x01, 0x01, 0xFA, 0xAF, 0x80, 0x14, 0x9f]);
            });
            it("should extract the battery strength correctly", function (done) {
                device.on("temp2", function (evt) {
                    expect(evt.batteryLevel)
                        .toBe(9);
                    done();
                });
                device.temp19Handler([0x02, 0x01, 0xFA, 0xAF, 0x80, 0x14, 0x9f]);
            });
            it("should extract the signal strength correctly", function (done) {
                device.on("temp2", function (evt) {
                    expect(evt.rssi)
                        .toBe(0xf);
                    done();
                });
                device.temp19Handler([0x02, 0x01, 0xFA, 0xAF, 0x80, 0x14, 0x9f]);
            });
        });

        describe(".temphumidity19Handler", function () {
            var device;
            beforeEach(function () {
                device = new rfxcom.RfxCom("/dev/ttyUSB0");
            });
            it("should extract the id of the device", function (done) {
                device.on("th3", function (evt) {
                    expect(evt.id)
                        .toBe("0xAF01");
                    done();
                });
                device.temphumidity19Handler([0x03, 0x04, 0xAF, 0x01, 0x00, 0x90, 0x36, 0x02, 0x59]);
            });
            it("should extract the temperature of the device", function (done) {
                device.on("th3", function (evt) {
                    expect(evt.temperature)
                        .toBe(14.4);
                    done();
                });
                device.temphumidity19Handler([0x03, 0x04, 0xAF, 0x01, 0x00, 0x90, 0x36, 0x02, 0x59]);
            });
            it("should extract the temperature respecting the sign", function (done) {
                device.on("th3", function (evt) {
                    expect(evt.temperature)
                        .toBe(-14.4);
                    done();
                });
                device.temphumidity19Handler([0x03, 0x04, 0xAF, 0x01, 0x80, 0x90, 0x36, 0x02, 0x59]);
            });
            it("should extract the humidity figure", function (done) {
                device.on("th3", function (evt) {
                    expect(evt.humidity)
                        .toBe(54);
                    done();
                });
                device.temphumidity19Handler([0x03, 0x04, 0xAF, 0x01, 0x00, 0x90, 0x36, 0x02, 0x59]);
            });
            it("should extract the humidity status", function (done) {
                device.on("th3", function (evt) {
                    expect(evt.humidityStatus)
                        .toBe(rfxcom.humidity.NORMAL);
                    done();
                });
                device.temphumidity19Handler([0x03, 0x04, 0xAF, 0x01, 0x00, 0x90, 0x36, 0x02, 0x59]);
            });
        });
    }); // describe Rfxcom Class.

    describe("LightwaveRf class", function () {
        var lightwaverf,
            fakeSerialPort,
            device;
        beforeEach(function () {
            fakeSerialPort = new FakeSerialPort();
            device = new rfxcom.RfxCom("/dev/ttyUSB0", {
                port: fakeSerialPort
            });
            lightwaverf = new rfxcom.LightwaveRf(device);
        });
        describe(".switchOn", function () {
            it("should send the correct bytes to the serialport", function (done) {
                var sentCommandId;
                lightwaverf.switchOn("0xF09AC8/1", function (err, response, cmdId) {
                    sentCommandId = cmdId;
                    done();
                });
                expect(fakeSerialPort)
                    .toHaveSent([10, 20, 0, 0, 0xF0, 0x9A, 0xC8, 1, 1, 0, 0]);
                expect(sentCommandId).toEqual(0);

            });
            it("should throw an exception with an invalid deviceId", function () {
                expect(function () {
                    lightwaverf.switchOn("0xF09AC8");
                })
                    .toThrow(new Error("Invalid deviceId format."));
            });
            it("should handle mood lighting", function (done) {
                lightwaverf.switchOn("0xF09AC8/1", {
                    mood: 0x03
                }, function () {
                    done();
                });
                expect(fakeSerialPort)
                    .toHaveSent([10, 20, 0, 0, 0xF0, 0x9A, 0xC8, 1, 3, 0, 0]);
            });
            it("should throw an exception with an invalid mood value", function () {
                expect(function () {
                    lightwaverf.switchOn("0xF09AC8/1", {
                        mood: 6
                    });
                })
                    .toThrow(new Error("Invalid mood value must be in range 1-5."));
            });
            it("should send the level if one is specified", function (done) {
                lightwaverf.switchOn("0xF09AC8/1", {
                    level: 80
                }, function () {
                    done();
                });
                expect(fakeSerialPort)
                    .toHaveSent([10, 20, 0, 0, 0xF0, 0x9A, 0xC8, 1, 1, 80, 0]);
            });
            it("should handle no callback", function () {
                lightwaverf.switchOn("0xF09AC8/1", {
                    level: 80
                });
                expect(fakeSerialPort)
                    .toHaveSent([10, 20, 0, 0, 0xF0, 0x9A, 0xC8, 1, 1, 80, 0]);
            });
        });
        describe(".switchOff", function () {
            it("should send the correct bytes to the serialport", function (done) {
                var sentCommandId;
                lightwaverf.switchOff("0xF09AC8/1", function (err, response, cmdId) {
                    sentCommandId = cmdId;
                    done();
                });
                expect(fakeSerialPort)
                    .toHaveSent([10, 20, 0, 0, 0xF0, 0x9A, 0xC8, 1, 0, 0, 0]);
                expect(sentCommandId).toEqual(0);
            });
            it("should handle no callback", function () {
                lightwaverf.switchOff("0xF09AC8/1");
                expect(fakeSerialPort)
                    .toHaveSent([10, 20, 0, 0, 0xF0, 0x9A, 0xC8, 1, 0, 0, 0]);
            });
        });
    });

    describe("Lighting2 class", function () {
        var lighting2,
            fakeSerialPort,
            device;
        beforeEach(function () {
            fakeSerialPort = new FakeSerialPort();
            device = new rfxcom.RfxCom("/dev/ttyUSB0", {
<<<<<<< HEAD
                port: fakeSerialPort,
=======
                port: fakeSerialPort
>>>>>>> 0cb31213
            });
        });
        describe("instantiation", function () {
            it("should throw an error if no subtype is specified", function () {
                expect(function () {
                    lighting2 = new rfxcom.Lighting2(device);
                })
                    .toThrow(new Error("Must provide a subtype."));
            });
        });
        describe(".switchOn", function () {
            beforeEach(function () {
                lighting2 = new rfxcom.Lighting2(device, rfxcom.lighting2.ANSLUT);
            });
            it("should send the correct bytes to the serialport", function (done) {
                var sentCommandId;
                lighting2.switchOn("0x03FFFFFF/1", function (err, response, cmdId) {
                    sentCommandId = cmdId;
                    done();
                });
                expect(fakeSerialPort)
                    .toHaveSent([0x0B, 0x11, 0x02, 0x00, 0x03, 0xFF, 0xFF, 0xFF, 0x01, 0x01, 0x0F, 0x00]);
                expect(sentCommandId).toEqual(0);
            });
<<<<<<< HEAD
            it("should log the bytes being sent in debug mode", function(done) {
                var debugDevice = new rfxcom.RfxCom("/dev/ttyUSB0", {
                    port: fakeSerialPort,
                    debug: true}),
                    debugLight = new rfxcom.Lighting2(debugDevice, rfxcom.lighting2.ANSLUT);

                var consoleSpy = spyOn(console, "log");
                debugLight.switchOn("0x03FFFFFF/1", done);
                expect(consoleSpy).toHaveBeenCalledWith(
                  "Sending %j",
                  ["0B", "11", "02", "00", "03", "FF", "FF", "FF", "01", "01",
                   "0F", "00"]);
            });
=======
>>>>>>> 0cb31213
            it("should throw an exception with an invalid deviceId", function () {
                expect(function () {
                    lighting2.switchOn("0xF09AC8");
                })
                    .toThrow(new Error("Invalid deviceId format."));
            });
            it("should throw an exception with an invalid deviceId", function () {
                expect(function () {
                    lighting2.switchOn("0xF09AC8/1");
                })
                    .toThrow(new Error("Invalid deviceId format."));
            });
            it("should throw an exception with an invalid level value", function () {
                expect(function () {
                    lighting2.switchOn("0xF09AC8/1", {
                        level: 0x10,
                    });
                })
                    .toThrow(new Error("Invalid level value must be in range 0-15."));
            });
            it("should send the level if one is specified", function (done) {
                lighting2.switchOn("0x03FFFFFF/1", {
                    level: 7
                }, function () {
                    done();
                });
                expect(fakeSerialPort)
                    .toHaveSent([0x0B, 0x11, 0x02, 0x00, 0x03, 0xFF, 0xFF, 0xFF, 0x01, 0x01, 0x07, 0x00]);
            });
            it("should handle no callback", function () {
                lighting2.switchOn("0x03FFFFFF/1", {
                    level: 7,
                });
                expect(fakeSerialPort)
                    .toHaveSent([0x0B, 0x11, 0x02, 0x00, 0x03, 0xFF, 0xFF, 0xFF, 0x01, 0x01, 0x07, 0x00]);
            });
        });
        describe(".switchOff", function () {
          beforeEach(function () {
                lighting2 = new rfxcom.Lighting2(device, rfxcom.lighting2.ANSLUT);
            });
            it("should send the correct bytes to the serialport", function (done) {
                var sentCommandId;
                lighting2.switchOff("0x03FFFFFF/1", function (err, response, cmdId) {
                    sentCommandId = cmdId;
                    done();
                });
                expect(fakeSerialPort)
                    .toHaveSent([0x0B, 0x11, 0x02, 0x00, 0x03, 0xFF, 0xFF, 0xFF, 0x01, 0x00, 0x00, 0x00]);
                expect(sentCommandId).toEqual(0);
            });
            it("should throw an exception with an invalid deviceId", function () {
                expect(function () {
                    lighting2.switchOff("0xF09AC8");
                })
                    .toThrow(new Error("Invalid deviceId format."));
            });
            it("should handle no callback", function () {
                lighting2.switchOff("0x03FFFFFF/1");
                expect(fakeSerialPort)
                    .toHaveSent([0x0B, 0x11, 0x02, 0x00, 0x03, 0xFF, 0xFF, 0xFF, 0x01, 0x00, 0x00, 0x00]);
            });
        });
    });
<<<<<<< HEAD
=======

>>>>>>> 0cb31213
});<|MERGE_RESOLUTION|>--- conflicted
+++ resolved
@@ -757,11 +757,7 @@
         beforeEach(function () {
             fakeSerialPort = new FakeSerialPort();
             device = new rfxcom.RfxCom("/dev/ttyUSB0", {
-<<<<<<< HEAD
-                port: fakeSerialPort,
-=======
                 port: fakeSerialPort
->>>>>>> 0cb31213
             });
         });
         describe("instantiation", function () {
@@ -786,7 +782,6 @@
                     .toHaveSent([0x0B, 0x11, 0x02, 0x00, 0x03, 0xFF, 0xFF, 0xFF, 0x01, 0x01, 0x0F, 0x00]);
                 expect(sentCommandId).toEqual(0);
             });
-<<<<<<< HEAD
             it("should log the bytes being sent in debug mode", function(done) {
                 var debugDevice = new rfxcom.RfxCom("/dev/ttyUSB0", {
                     port: fakeSerialPort,
@@ -800,8 +795,6 @@
                   ["0B", "11", "02", "00", "03", "FF", "FF", "FF", "01", "01",
                    "0F", "00"]);
             });
-=======
->>>>>>> 0cb31213
             it("should throw an exception with an invalid deviceId", function () {
                 expect(function () {
                     lighting2.switchOn("0xF09AC8");
@@ -866,8 +859,4 @@
             });
         });
     });
-<<<<<<< HEAD
-=======
-
->>>>>>> 0cb31213
 });