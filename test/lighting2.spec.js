/* global require: false, beforeEach: false, describe: false, it: false, expect: false,
 spyOn: false, console: false
 */
var rfxcom = require('../lib'),
    matchers = require('./matchers'),
    FakeSerialPort = require('./helper');

describe('Lighting2 class', function () {
    var lighting2,
        fakeSerialPort,
        device;
    beforeEach(function () {
<<<<<<< HEAD
        this.addMatchers({
            toHaveSent: matchers.toHaveSent
        });
        fakeSerialPort = new FakeSerialPort();
        device = new rfxcom.RfxCom('/dev/ttyUSB0', {
            port: fakeSerialPort
        });
    });
    describe('instantiation', function () {
        it('should throw an error if no subtype is specified', function () {
            expect(function () {
                lighting2 = new rfxcom.Lighting2(device);
            }).toThrow(new Error('Must provide a subtype.'));
        });
    });
    describe('.switchOn', function () {
        beforeEach(function () {
            lighting2 = new rfxcom.Lighting2(device, rfxcom.lighting2.ANSLUT);
        });
        it('should send the correct bytes to the serialport', function (done) {
            var sentCommandId;
            lighting2.switchOn('0x03FFFFFF/1', function (err, response, cmdId) {
                sentCommandId = cmdId;
                done();
            });
            expect(fakeSerialPort).toHaveSent([0x0B, 0x11, 0x02, 0x00, 0x03, 0xFF, 0xFF, 0xFF, 0x01, 0x01, 0x0F, 0x00]);
            expect(sentCommandId).toEqual(0);
        });
        it('should accept an array deviceId', function (done) {
            var sentCommandId;
            lighting2.switchOn(['0x03FFFFFF', '1'], function (err, response, cmdId) {
                sentCommandId = cmdId;
                done();
            });
            expect(fakeSerialPort).toHaveSent([0x0B, 0x11, 0x02, 0x00, 0x03, 0xFF, 0xFF, 0xFF, 0x01, 0x01, 0x0F, 0x00]);
            expect(sentCommandId).toEqual(0);
        });
        it('should handle a group address correctly', function (done) {
            var sentCommandId;
            lighting2.switchOn(['0x03FFFFFF', '0'], function (err, response, cmdId) {
                sentCommandId = cmdId;
                done();
            });
            expect(fakeSerialPort).toHaveSent([0x0B, 0x11, 0x02, 0x00, 0x03, 0xFF, 0xFF, 0xFF, 0x01, 0x04, 0x0F, 0x00]);
            expect(sentCommandId).toEqual(0);
        });
        it('should log the bytes being sent in debug mode', function (done) {
            var debugDevice = new rfxcom.RfxCom('/dev/ttyUSB0', {
                    port:  fakeSerialPort,
                    debug: true
                }),
                debugLight = new rfxcom.Lighting2(debugDevice, rfxcom.lighting2.ANSLUT);

            var consoleSpy = spyOn(console, 'log');
            debugLight.switchOn('0x03FFFFFF/1', done);
            expect(consoleSpy).toHaveBeenCalledWith('[rfxcom] on /dev/ttyUSB0 - Sent    : %s', ['0B', '11', '02', '00', '03', 'FF', 'FF', 'FF', '01', '01', '0F', '00']);
        });
        it('should throw an exception with a badly formatted deviceId', function () {
            expect(function () {
                lighting2.switchOn('0xF09AC8');
            }).toThrow(new Error('Invalid deviceId format'));
        });
        it('should throw an exception with an invalid deviceId', function () {
            expect(function () {
                lighting2.switchOn('0x0FF09AC8/1');
            }).toThrow(new Error('Device ID 0xff09ac8 outside valid range'));
        });
        it('should handle no callback', function () {
            lighting2.switchOn('0x03FFFFFF/1');
            expect(fakeSerialPort).toHaveSent([0x0b, 0x11, 2, 0, 3, 0xff, 0xff, 0xff, 1, 1, 0xf, 0]);
        });
    });
    describe('.switchOff', function () {
        beforeEach(function () {
            lighting2 = new rfxcom.Lighting2(device, rfxcom.lighting2.ANSLUT);
        });
        it('should send the correct bytes to the serialport', function (done) {
            var sentCommandId;
            lighting2.switchOff('0x03FFFFFF/1', function (err, response, cmdId) {
                sentCommandId = cmdId;
                done();
            });
            expect(fakeSerialPort).toHaveSent([0x0b, 0x11, 2, 0, 3, 0xff, 0xff, 0xff, 1, 0, 0, 0]);
            expect(sentCommandId).toEqual(0);
        });
        it('should handle a group address correctly', function (done) {
            var sentCommandId;
            lighting2.switchOff(['0x03FFFFFF', '0'], function (err, response, cmdId) {
                sentCommandId = cmdId;
                done();
            });
            expect(fakeSerialPort).toHaveSent([0x0B, 0x11, 0x02, 0x00, 0x03, 0xFF, 0xFF, 0xFF, 0x01, 0x03, 0x00, 0x00]);
            expect(sentCommandId).toEqual(0);
        });
        it('should handle no callback', function () {
            lighting2.switchOff('0x03FFFFFF/1');
            expect(fakeSerialPort).toHaveSent([0x0b, 0x11, 2, 0, 3, 0xff, 0xff, 0xff, 1, 0, 0, 0]);
        });
    });
    describe('.setLevel', function () {
        beforeEach(function () {
            lighting2 = new rfxcom.Lighting2(device, rfxcom.lighting2.ANSLUT);
        });
        it('should send the correct bytes to the serialport', function (done) {
            var sentCommandId;
            lighting2.setLevel('0x03FFFFFF/1', 7, function (err, response, cmdId) {
                sentCommandId = cmdId;
                done();
            });
            expect(fakeSerialPort).toHaveSent([0xb, 0x11, 2, 0, 3, 0xff, 0xff, 0xff, 1, 2, 7, 0]);
            expect(sentCommandId).toEqual(0);
        });
        it('should handle a group address correctly', function (done) {
            var sentCommandId;
            lighting2.setLevel(['0x03FFFFFF', '0'], 7, function (err, response, cmdId) {
                sentCommandId = cmdId;
                done();
            });
            expect(fakeSerialPort).toHaveSent([0x0B, 0x11, 0x02, 0x00, 0x03, 0xFF, 0xFF, 0xFF, 0x01, 0x05, 0x07, 0x00]);
            expect(sentCommandId).toEqual(0);
        });
        it('should throw an exception with an invalid level value', function () {
            expect(function () {
                lighting2.setLevel('0x03FFFFFF/1', 0x10);
            }).toThrow(new Error('Invalid level: value must be in range 0-15'));
        });
        it('should handle no callback', function () {
            lighting2.setLevel('0x03FFFFFF/1', 5);
            expect(fakeSerialPort).toHaveSent([0x0b, 0x11, 2, 0, 3, 0xff, 0xff, 0xff, 1, 2, 5, 0]);
        });
    });
    describe('.kambrook', function () {
        beforeEach(function () {
            lighting2 = new rfxcom.Lighting2(device, rfxcom.lighting2.KAMBROOK);
        });
        it('should send the correct bytes to the serialport for switchOn', function (done) {
            var sentCommandId;
            lighting2.switchOn('A/0xFFFFFF/1', function (err, response, cmdId) {
                sentCommandId = cmdId;
                done();
            });
            expect(fakeSerialPort).toHaveSent([0x0B, 0x11, 0x03, 0x00, 0x00, 0xFF, 0xFF, 0xFF, 0x01, 0x01, 0x0F, 0x00]);
            expect(sentCommandId).toEqual(0);
        });
        it('should send the correct bytes to the serialport for switchOff', function (done) {
            var sentCommandId;
            lighting2.switchOff(['A', '0xFFFFFF', '1'], function (err, response, cmdId) {
                sentCommandId = cmdId;
                done();
            });
            expect(fakeSerialPort).toHaveSent([0x0B, 0x11, 0x03, 0x00, 0x00, 0xFF, 0xFF, 0xFF, 0x01, 0x00, 0x00, 0x00]);
            expect(sentCommandId).toEqual(0);
        });
        it('should throw an exception with a group address', function () {
            expect(function () {
                lighting2.switchOn('A/0xFFFFFF/0');
            }).toThrow(new Error("Subtype doesn't support group commands"));
        });
        it('should throw an exception with a badly formatted deviceId', function () {
            expect(function () {
                lighting2.switchOn('0xF09AC8');
            }).toThrow(new Error('Invalid deviceId format'));
        });
        it('should throw an exception with an invalid house code', function () {
            expect(function () {
                lighting2.switchOn('q/0xFFFFFF/1');
            }).toThrow(new Error("Invalid house code 'q'"));
        });
        it('should throw an exception with an invalid remote ID', function () {
            expect(function () {
                lighting2.switchOn('A/0x1FFFFFF/1');
            }).toThrow(new Error("Remote ID 0x1ffffff outside valid range"));
        });
        it('should throw an exception with an invalid unit code', function () {
            expect(function () {
                lighting2.switchOn('A/0xFFFFFF/42');
            }).toThrow(new Error("Invalid unit code 42"));
        });
    });
=======
      lighting2 = new rfxcom.Lighting2(device, rfxcom.lighting2.ANSLUT);
    });
    it('should send the correct bytes to the serialport', function (done) {
      var sentCommandId;
      lighting2.switchOn('0x03FFFFFF/1', function (err, response, cmdId) {
        sentCommandId = cmdId;
        done();
      });
      expect(fakeSerialPort).toHaveSent([0x0B, 0x11, 0x02, 0x00, 0x03, 0xFF, 0xFF, 0xFF, 0x01, 0x01, 0x0F, 0x00]);
      expect(sentCommandId).toEqual(0);
    });
    it('should accept an array deviceId', function (done) {
      var sentCommandId;
      lighting2.switchOn(['0x03FFFFFF', '1'], function (err, response, cmdId) {
        sentCommandId = cmdId;
        done();
      });
      expect(fakeSerialPort).toHaveSent([0x0B, 0x11, 0x02, 0x00, 0x03, 0xFF, 0xFF, 0xFF, 0x01, 0x01, 0x0F, 0x00]);
      expect(sentCommandId).toEqual(0);
    });
    it('should handle a group address correctly', function (done) {
      var sentCommandId;
      lighting2.switchOn(['0x03FFFFFF', '0'], function (err, response, cmdId) {
        sentCommandId = cmdId;
        done();
      });
      expect(fakeSerialPort).toHaveSent([0x0B, 0x11, 0x02, 0x00, 0x03, 0xFF, 0xFF, 0xFF, 0x01, 0x04, 0x0F, 0x00]);
      expect(sentCommandId).toEqual(0);
    });
    it('should log the bytes being sent in debug mode', function (done) {
      var debugDevice = new rfxcom.RfxCom('/dev/ttyUSB0', {
        port: fakeSerialPort,
        debug: true
      }),
        debugLight = new rfxcom.Lighting2(debugDevice, rfxcom.lighting2.ANSLUT);

      var consoleSpy = spyOn(console, 'log');
      debugLight.switchOn('0x03FFFFFF/1', done);
      expect(consoleSpy).toHaveBeenCalledWith('[rfxcom] on /dev/ttyUSB0 - Sent    : %s', ['0B', '11', '02', '00', '03', 'FF', 'FF', 'FF', '01', '01', '0F', '00']);
    });
    it('should throw an exception with a badly formatted deviceId', function () {
      expect(function () {
        lighting2.switchOn('0xF09AC8');
      }).toThrow(new Error('Invalid deviceId format'));
    });
    it('should throw an exception with an invalid deviceId', function () {
      expect(function () {
        lighting2.switchOn('0x0FF09AC8/1');
      }).toThrow(new Error('Device ID 0xff09ac8 outside valid range'));
    });
    it('should handle no callback', function () {
      lighting2.switchOn('0x03FFFFFF/1');
      expect(fakeSerialPort).toHaveSent([0x0b, 0x11, 2, 0, 3, 0xff, 0xff, 0xff, 1, 1, 0xf, 0]);
    });
  });
  describe('.switchOff', function () {
    beforeEach(function () {
      lighting2 = new rfxcom.Lighting2(device, rfxcom.lighting2.ANSLUT);
    });
    it('should send the correct bytes to the serialport', function (done) {
      var sentCommandId;
      lighting2.switchOff('0x03FFFFFF/1', function (err, response, cmdId) {
        sentCommandId = cmdId;
        done();
      });
      expect(fakeSerialPort).toHaveSent([0x0b, 0x11, 2, 0, 3, 0xff, 0xff, 0xff, 1, 0, 0, 0]);
      expect(sentCommandId).toEqual(0);
    });
    it('should handle a group address correctly', function (done) {
      var sentCommandId;
      lighting2.switchOff(['0x03FFFFFF', '0'], function (err, response, cmdId) {
        sentCommandId = cmdId;
        done();
      });
      expect(fakeSerialPort).toHaveSent([0x0B, 0x11, 0x02, 0x00, 0x03, 0xFF, 0xFF, 0xFF, 0x01, 0x03, 0x00, 0x00]);
      expect(sentCommandId).toEqual(0);
    });
    it('should handle no callback', function () {
      lighting2.switchOff('0x03FFFFFF/1');
      expect(fakeSerialPort).toHaveSent([0x0b, 0x11, 2, 0, 3, 0xff, 0xff, 0xff, 1, 0, 0, 0]);
    });
  });
  describe('.setLevel', function () {
    beforeEach(function () {
      lighting2 = new rfxcom.Lighting2(device, rfxcom.lighting2.ANSLUT);
    });
    it('should send the correct bytes to the serialport', function (done) {
      var sentCommandId;
      lighting2.setLevel('0x03FFFFFF/1', 7, function (err, response, cmdId) {
        sentCommandId = cmdId;
        done();
      });
      expect(fakeSerialPort).toHaveSent([0xb, 0x11, 2, 0, 3, 0xff, 0xff, 0xff, 1, 2, 7, 0]);
      expect(sentCommandId).toEqual(0);
    });
    it('should handle a group address correctly', function (done) {
      var sentCommandId;
      lighting2.setLevel(['0x03FFFFFF', '0'], 7, function (err, response, cmdId) {
        sentCommandId = cmdId;
        done();
      });
      expect(fakeSerialPort).toHaveSent([0x0B, 0x11, 0x02, 0x00, 0x03, 0xFF, 0xFF, 0xFF, 0x01, 0x05, 0x07, 0x00]);
      expect(sentCommandId).toEqual(0);
    });
    it('should throw an exception with an invalid level value', function () {
      expect(function () {
        lighting2.setLevel('0x03FFFFFF/1', 0x10);
      }).toThrow(new Error('Invalid level: value must be in range 0-15'));
    });
    it('should handle no callback', function () {
      lighting2.setLevel('0x03FFFFFF/1', 5);
      expect(fakeSerialPort).toHaveSent([0x0b, 0x11, 2, 0, 3, 0xff, 0xff, 0xff, 1, 2, 5, 0]);
    });
  });
  describe('.kambrook', function () {
    beforeEach(function () {
      lighting2 = new rfxcom.Lighting2(device, rfxcom.lighting2.KAMBROOK);
    });
    it('should send the correct bytes to the serialport for switchOn', function (done) {
      var sentCommandId;
      lighting2.switchOn('A/0xFFFFFF/1', function (err, response, cmdId) {
        sentCommandId = cmdId;
        done();
      });
      expect(fakeSerialPort).toHaveSent([0x0B, 0x11, 0x03, 0x00, 0x00, 0xFF, 0xFF, 0xFF, 0x01, 0x01, 0x0F, 0x00]);
      expect(sentCommandId).toEqual(0);
    });
    it('should send the correct bytes to the serialport for switchOff', function (done) {
      var sentCommandId;
      lighting2.switchOff(['A', '0xFFFFFF', '1'], function (err, response, cmdId) {
        sentCommandId = cmdId;
        done();
      });
      expect(fakeSerialPort).toHaveSent([0x0B, 0x11, 0x03, 0x00, 0x00, 0xFF, 0xFF, 0xFF, 0x01, 0x00, 0x00, 0x00]);
      expect(sentCommandId).toEqual(0);
    });
    it('should throw an exception with a group address', function () {
      expect(function () {
        lighting2.switchOn('A/0xFFFFFF/0');
      }).toThrow(new Error("Subtype doesn't support group commands"));
    });
    it('should throw an exception with a badly formatted deviceId', function () {
      expect(function () {
        lighting2.switchOn('0xF09AC8');
      }).toThrow(new Error('Invalid deviceId format'));
    });
    it('should throw an exception with an invalid house code', function () {
      expect(function () {
        lighting2.switchOn('q/0xFFFFFF/1');
      }).toThrow(new Error("Invalid house code 'q'"));
    });
    it('should throw an exception with an invalid remote ID', function () {
      expect(function () {
        lighting2.switchOn('A/0x1FFFFFF/1');
      }).toThrow(new Error("Remote ID 0x1ffffff outside valid range"));
    });
    it('should throw an exception with an invalid unit code', function () {
      expect(function () {
        lighting2.switchOn('A/0xFFFFFF/42');
      }).toThrow(new Error("Invalid unit code 42"));
    });
  });
>>>>>>> 8f3a003e
});<|MERGE_RESOLUTION|>--- conflicted
+++ resolved
@@ -1,196 +1,32 @@
 /* global require: false, beforeEach: false, describe: false, it: false, expect: false,
- spyOn: false, console: false
- */
+   spyOn: false, console: false
+*/
 var rfxcom = require('../lib'),
     matchers = require('./matchers'),
     FakeSerialPort = require('./helper');
 
 describe('Lighting2 class', function () {
-    var lighting2,
-        fakeSerialPort,
-        device;
+  var lighting2,
+      fakeSerialPort,
+      device;
+  beforeEach(function () {
+    this.addMatchers({
+      toHaveSent: matchers.toHaveSent
+    });
+    fakeSerialPort = new FakeSerialPort();
+    device = new rfxcom.RfxCom('/dev/ttyUSB0', {
+      port: fakeSerialPort
+    });
+  });
+  describe('instantiation', function () {
+    it('should throw an error if no subtype is specified', function () {
+      expect(function () {
+        lighting2 = new rfxcom.Lighting2(device);
+      }).toThrow(new Error('Must provide a subtype.'));
+    });
+  });
+  describe('.switchOn', function () {
     beforeEach(function () {
-<<<<<<< HEAD
-        this.addMatchers({
-            toHaveSent: matchers.toHaveSent
-        });
-        fakeSerialPort = new FakeSerialPort();
-        device = new rfxcom.RfxCom('/dev/ttyUSB0', {
-            port: fakeSerialPort
-        });
-    });
-    describe('instantiation', function () {
-        it('should throw an error if no subtype is specified', function () {
-            expect(function () {
-                lighting2 = new rfxcom.Lighting2(device);
-            }).toThrow(new Error('Must provide a subtype.'));
-        });
-    });
-    describe('.switchOn', function () {
-        beforeEach(function () {
-            lighting2 = new rfxcom.Lighting2(device, rfxcom.lighting2.ANSLUT);
-        });
-        it('should send the correct bytes to the serialport', function (done) {
-            var sentCommandId;
-            lighting2.switchOn('0x03FFFFFF/1', function (err, response, cmdId) {
-                sentCommandId = cmdId;
-                done();
-            });
-            expect(fakeSerialPort).toHaveSent([0x0B, 0x11, 0x02, 0x00, 0x03, 0xFF, 0xFF, 0xFF, 0x01, 0x01, 0x0F, 0x00]);
-            expect(sentCommandId).toEqual(0);
-        });
-        it('should accept an array deviceId', function (done) {
-            var sentCommandId;
-            lighting2.switchOn(['0x03FFFFFF', '1'], function (err, response, cmdId) {
-                sentCommandId = cmdId;
-                done();
-            });
-            expect(fakeSerialPort).toHaveSent([0x0B, 0x11, 0x02, 0x00, 0x03, 0xFF, 0xFF, 0xFF, 0x01, 0x01, 0x0F, 0x00]);
-            expect(sentCommandId).toEqual(0);
-        });
-        it('should handle a group address correctly', function (done) {
-            var sentCommandId;
-            lighting2.switchOn(['0x03FFFFFF', '0'], function (err, response, cmdId) {
-                sentCommandId = cmdId;
-                done();
-            });
-            expect(fakeSerialPort).toHaveSent([0x0B, 0x11, 0x02, 0x00, 0x03, 0xFF, 0xFF, 0xFF, 0x01, 0x04, 0x0F, 0x00]);
-            expect(sentCommandId).toEqual(0);
-        });
-        it('should log the bytes being sent in debug mode', function (done) {
-            var debugDevice = new rfxcom.RfxCom('/dev/ttyUSB0', {
-                    port:  fakeSerialPort,
-                    debug: true
-                }),
-                debugLight = new rfxcom.Lighting2(debugDevice, rfxcom.lighting2.ANSLUT);
-
-            var consoleSpy = spyOn(console, 'log');
-            debugLight.switchOn('0x03FFFFFF/1', done);
-            expect(consoleSpy).toHaveBeenCalledWith('[rfxcom] on /dev/ttyUSB0 - Sent    : %s', ['0B', '11', '02', '00', '03', 'FF', 'FF', 'FF', '01', '01', '0F', '00']);
-        });
-        it('should throw an exception with a badly formatted deviceId', function () {
-            expect(function () {
-                lighting2.switchOn('0xF09AC8');
-            }).toThrow(new Error('Invalid deviceId format'));
-        });
-        it('should throw an exception with an invalid deviceId', function () {
-            expect(function () {
-                lighting2.switchOn('0x0FF09AC8/1');
-            }).toThrow(new Error('Device ID 0xff09ac8 outside valid range'));
-        });
-        it('should handle no callback', function () {
-            lighting2.switchOn('0x03FFFFFF/1');
-            expect(fakeSerialPort).toHaveSent([0x0b, 0x11, 2, 0, 3, 0xff, 0xff, 0xff, 1, 1, 0xf, 0]);
-        });
-    });
-    describe('.switchOff', function () {
-        beforeEach(function () {
-            lighting2 = new rfxcom.Lighting2(device, rfxcom.lighting2.ANSLUT);
-        });
-        it('should send the correct bytes to the serialport', function (done) {
-            var sentCommandId;
-            lighting2.switchOff('0x03FFFFFF/1', function (err, response, cmdId) {
-                sentCommandId = cmdId;
-                done();
-            });
-            expect(fakeSerialPort).toHaveSent([0x0b, 0x11, 2, 0, 3, 0xff, 0xff, 0xff, 1, 0, 0, 0]);
-            expect(sentCommandId).toEqual(0);
-        });
-        it('should handle a group address correctly', function (done) {
-            var sentCommandId;
-            lighting2.switchOff(['0x03FFFFFF', '0'], function (err, response, cmdId) {
-                sentCommandId = cmdId;
-                done();
-            });
-            expect(fakeSerialPort).toHaveSent([0x0B, 0x11, 0x02, 0x00, 0x03, 0xFF, 0xFF, 0xFF, 0x01, 0x03, 0x00, 0x00]);
-            expect(sentCommandId).toEqual(0);
-        });
-        it('should handle no callback', function () {
-            lighting2.switchOff('0x03FFFFFF/1');
-            expect(fakeSerialPort).toHaveSent([0x0b, 0x11, 2, 0, 3, 0xff, 0xff, 0xff, 1, 0, 0, 0]);
-        });
-    });
-    describe('.setLevel', function () {
-        beforeEach(function () {
-            lighting2 = new rfxcom.Lighting2(device, rfxcom.lighting2.ANSLUT);
-        });
-        it('should send the correct bytes to the serialport', function (done) {
-            var sentCommandId;
-            lighting2.setLevel('0x03FFFFFF/1', 7, function (err, response, cmdId) {
-                sentCommandId = cmdId;
-                done();
-            });
-            expect(fakeSerialPort).toHaveSent([0xb, 0x11, 2, 0, 3, 0xff, 0xff, 0xff, 1, 2, 7, 0]);
-            expect(sentCommandId).toEqual(0);
-        });
-        it('should handle a group address correctly', function (done) {
-            var sentCommandId;
-            lighting2.setLevel(['0x03FFFFFF', '0'], 7, function (err, response, cmdId) {
-                sentCommandId = cmdId;
-                done();
-            });
-            expect(fakeSerialPort).toHaveSent([0x0B, 0x11, 0x02, 0x00, 0x03, 0xFF, 0xFF, 0xFF, 0x01, 0x05, 0x07, 0x00]);
-            expect(sentCommandId).toEqual(0);
-        });
-        it('should throw an exception with an invalid level value', function () {
-            expect(function () {
-                lighting2.setLevel('0x03FFFFFF/1', 0x10);
-            }).toThrow(new Error('Invalid level: value must be in range 0-15'));
-        });
-        it('should handle no callback', function () {
-            lighting2.setLevel('0x03FFFFFF/1', 5);
-            expect(fakeSerialPort).toHaveSent([0x0b, 0x11, 2, 0, 3, 0xff, 0xff, 0xff, 1, 2, 5, 0]);
-        });
-    });
-    describe('.kambrook', function () {
-        beforeEach(function () {
-            lighting2 = new rfxcom.Lighting2(device, rfxcom.lighting2.KAMBROOK);
-        });
-        it('should send the correct bytes to the serialport for switchOn', function (done) {
-            var sentCommandId;
-            lighting2.switchOn('A/0xFFFFFF/1', function (err, response, cmdId) {
-                sentCommandId = cmdId;
-                done();
-            });
-            expect(fakeSerialPort).toHaveSent([0x0B, 0x11, 0x03, 0x00, 0x00, 0xFF, 0xFF, 0xFF, 0x01, 0x01, 0x0F, 0x00]);
-            expect(sentCommandId).toEqual(0);
-        });
-        it('should send the correct bytes to the serialport for switchOff', function (done) {
-            var sentCommandId;
-            lighting2.switchOff(['A', '0xFFFFFF', '1'], function (err, response, cmdId) {
-                sentCommandId = cmdId;
-                done();
-            });
-            expect(fakeSerialPort).toHaveSent([0x0B, 0x11, 0x03, 0x00, 0x00, 0xFF, 0xFF, 0xFF, 0x01, 0x00, 0x00, 0x00]);
-            expect(sentCommandId).toEqual(0);
-        });
-        it('should throw an exception with a group address', function () {
-            expect(function () {
-                lighting2.switchOn('A/0xFFFFFF/0');
-            }).toThrow(new Error("Subtype doesn't support group commands"));
-        });
-        it('should throw an exception with a badly formatted deviceId', function () {
-            expect(function () {
-                lighting2.switchOn('0xF09AC8');
-            }).toThrow(new Error('Invalid deviceId format'));
-        });
-        it('should throw an exception with an invalid house code', function () {
-            expect(function () {
-                lighting2.switchOn('q/0xFFFFFF/1');
-            }).toThrow(new Error("Invalid house code 'q'"));
-        });
-        it('should throw an exception with an invalid remote ID', function () {
-            expect(function () {
-                lighting2.switchOn('A/0x1FFFFFF/1');
-            }).toThrow(new Error("Remote ID 0x1ffffff outside valid range"));
-        });
-        it('should throw an exception with an invalid unit code', function () {
-            expect(function () {
-                lighting2.switchOn('A/0xFFFFFF/42');
-            }).toThrow(new Error("Invalid unit code 42"));
-        });
-    });
-=======
       lighting2 = new rfxcom.Lighting2(device, rfxcom.lighting2.ANSLUT);
     });
     it('should send the correct bytes to the serialport', function (done) {
@@ -353,5 +189,4 @@
       }).toThrow(new Error("Invalid unit code 42"));
     });
   });
->>>>>>> 8f3a003e
 });