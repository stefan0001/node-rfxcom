--- conflicted
+++ resolved
@@ -4,360 +4,6 @@
     FakeSerialPort = require('./helper');
 
 beforeEach(function () {
-<<<<<<< HEAD
-    this.addMatchers({
-        toHaveSent: matchers.toHaveSent
-    });
-});
-
-describe('Lighting5 class', function () {
-    var lighting5,
-        fakeSerialPort,
-        device;
-    beforeEach(function () {
-        this.addMatchers({
-            toHaveSent: matchers.toHaveSent
-        });
-        fakeSerialPort = new FakeSerialPort();
-        device = new rfxcom.RfxCom('/dev/ttyUSB0', {
-            port: fakeSerialPort
-        });
-    });
-    describe('instantiation', function () {
-        it('should throw an error if no subtype is specified', function () {
-            expect(function () {
-                lighting5 = new rfxcom.Lighting5(device);
-            }).toThrow(new Error('Must provide a subtype.'));
-        });
-    });
-    describe('.switchOn', function () {
-        beforeEach(function () {
-            lighting5 = new rfxcom.Lighting5(device, rfxcom.lighting5.LIGHTWAVERF);
-        });
-        it('should handle mood lighting', function (done) {
-            lighting5.switchOn('0xF09AC8/1', {
-                mood: 0x03
-            }, function () {
-                done();
-            });
-            expect(fakeSerialPort).toHaveSent([0x0A, 0x14, 0x00, 0x00, 0xF0, 0x9A, 0xC8, 0x01, 0x05, 0x1F, 0x00]);
-        });
-        it('should throw an exception with an invalid mood value', function () {
-            expect(function () {
-                lighting5.switchOn('0xF09AC8/1', {
-                    mood: 6
-                });
-            }).toThrow(new Error('Invalid mood value must be in range 1-5.'));
-        });
-        it('should send the level if one is specified', function (done) {
-            lighting5.switchOn('0xF09AC8/1', {
-                level: 0x10
-            }, function () {
-                done();
-            });
-            expect(fakeSerialPort).toHaveSent([0x0A, 0x14, 0x00, 0x00, 0xF0, 0x9A, 0xC8, 0x01, 0x10, 0x10, 0x00]);
-        });
-        it('should handle no callback', function () {
-            lighting5.switchOn('0xF09AC8/1', {
-                level: 0x10
-            });
-            expect(fakeSerialPort).toHaveSent([0x0A, 0x14, 0x00, 0x00, 0xF0, 0x9A, 0xC8, 0x01, 0x10, 0x10, 0x00]);
-        });
-        it('should log the bytes being sent in debug mode', function (done) {
-            var debugDevice = new rfxcom.RfxCom('/dev/ttyUSB0', {
-                    port:  fakeSerialPort,
-                    debug: true
-                }),
-                debug = new rfxcom.Lighting5(debugDevice, rfxcom.lighting5.LIGHTWAVERF);
-
-            var consoleSpy = spyOn(console, 'log');
-            debug.switchOn('0xF09AC8/1', {
-                level: 0x10
-            }, function () {
-                done();
-            });
-            expect(consoleSpy).toHaveBeenCalledWith('[rfxcom] on /dev/ttyUSB0 - Sent    : %s', ['0A', '14', '00', '00', 'F0', '9A', 'C8', '01', '10', '10', '00']);
-        });
-    });
-    describe('.switchOff', function () {
-        beforeEach(function () {
-            lighting5 = new rfxcom.Lighting5(device, rfxcom.lighting5.EMW100);
-        });
-        it('should send the correct bytes to the serialport', function (done) {
-            var sentCommandId;
-            lighting5.switchOff('0xAC8/1', function (err, response, cmdId) {
-                sentCommandId = cmdId;
-                done();
-            });
-            expect(fakeSerialPort).toHaveSent([0x0A, 0x14, 0x01, 0x00, 0x00, 0x0A, 0xC8, 0x01, 0x00, 0x00, 0x00]);
-            expect(sentCommandId).toEqual(0);
-        });
-        it('should handle no callback', function () {
-            lighting5.switchOff('0xAC8/1');
-            expect(fakeSerialPort).toHaveSent([0x0A, 0x14, 0x01, 0x00, 0x00, 0x0A, 0xC8, 0x01, 0x00, 0x00, 0x00]);
-        });
-    });
-    describe('.setLevel', function () {
-        beforeEach(function () {
-            lighting5 = new rfxcom.Lighting5(device, rfxcom.lighting5.LIGHTWAVERF);
-        });
-        it('should handle a setLevel command', function (done) {
-            lighting5.setLevel('0xF09AC8/1', 0x10, function (err, response, cmdId) {
-                done();
-            });
-            expect(fakeSerialPort).toHaveSent([0x0A, 0x14, 0x00, 0x00, 0xF0, 0x9A, 0xC8, 0x01, 0x10, 0x10, 0x00]);
-        });
-        it('should throw an exception with an invalid level', function () {
-            expect(function () {
-                lighting5.setLevel('0xF09AC8/1', 32);
-            }).toThrow(new Error("Invalid level: value must be in range 0-31"));
-        });
-    });
-    describe('.setMood', function () {
-        beforeEach(function () {
-            lighting5 = new rfxcom.Lighting5(device, rfxcom.lighting5.LIGHTWAVERF);
-        });
-        it('should handle a setMood command', function (done) {
-            lighting5.setMood('0xF09AC8/1', 0x03, function (err, response, cmdId) {
-                done();
-            });
-            expect(fakeSerialPort).toHaveSent([0x0A, 0x14, 0x00, 0x00, 0xF0, 0x9A, 0xC8, 0x01, 0x05, 0x1F, 0x00]);
-        });
-        it('should throw an exception with an invalid mood value', function () {
-            expect(function () {
-                lighting5.setMood('0xF09AC8/1', 6);
-            }).toThrow(new Error('Invalid mood value must be in range 1-5.'));
-        });
-    });
-    describe('.LIGHTWAVERF.errorChecking', function () {
-        beforeEach(function () {
-            lighting5 = new rfxcom.Lighting5(device, rfxcom.lighting5.LIGHTWAVERF);
-        });
-        it('should accept the highest address and unit code values', function (done) {
-            var sentCommandId;
-            lighting5.switchOn('0xFFFFFF/16', function (err, response, cmdId) {
-                sentCommandId = cmdId;
-                done();
-            });
-            expect(fakeSerialPort).toHaveSent([0x0A, 0x14, 0x00, 0x00, 0xff, 0xff, 0xff, 0x10, 0x01, 0x1F, 0x00]);
-            expect(sentCommandId).toEqual(0);
-        });
-        it('should throw an exception with an badly formatted address', function () {
-            expect(function () {
-                lighting5.switchOn('0xF09AC8');
-            }).toThrow(new Error('Invalid deviceId format'));
-        });
-        it('should throw an exception with an invalid unit code', function () {
-            expect(function () {
-                lighting5.switchOn('0xFFFFFF/17');
-            }).toThrow(new Error('Invalid unit code 17'));
-        });
-        it('should throw an exception with an increaseLevel command', function () {
-            expect(function () {
-                lighting5.increaseLevel('0xFFFFFF/16');
-            }).toThrow(new Error('Device does not support increaseLevel()'));
-        });
-        it('should throw an exception with a decreaseLevel command', function () {
-            expect(function () {
-                lighting5.decreaseLevel('0xFFFFFF/16');
-            }).toThrow(new Error('Device does not support decreaseLevel()'));
-        });
-        it('should throw an exception with a toggleOnOff command', function () {
-            expect(function () {
-                lighting5.toggleOnOff('0xFFFFFF/16');
-            }).toThrow(new Error('Device does not support toggleOnOff()'));
-        });
-        it('should throw an exception with a program command', function () {
-            expect(function () {
-                lighting5.program('0xFFFFFF/16');
-            }).toThrow(new Error('Device does not support program()'));
-        });
-    });
-    describe('.EMW100.errorChecking', function () {
-        beforeEach(function () {
-            lighting5 = new rfxcom.Lighting5(device, rfxcom.lighting5.EMW100);
-        });
-        it('should accept the highest address and unit code values', function (done) {
-            var sentCommandId;
-            lighting5.switchOn('0x3FFF/4', function (err, response, cmdId) {
-                sentCommandId = cmdId;
-                done();
-            });
-            expect(fakeSerialPort).toHaveSent([0x0A, 0x14, 0x01, 0x00, 0x00, 0x3f, 0xff, 0x04, 0x01, 0x1F, 0x00]);
-            expect(sentCommandId).toEqual(0);
-        });
-        it('should throw an exception with an invalid address', function () {
-            expect(function () {
-                lighting5.switchOn('0xFFFFFF/4');
-            }).toThrow(new Error("Address 0xffffff outside valid range"));
-        });
-        it('should throw an exception with an invalid unit number', function () {
-            expect(function () {
-                lighting5.switchOn('0x3FF/5');
-            }).toThrow(new Error("Invalid unit code 5"));
-        });
-        it('should throw an exception with a setLevel command', function () {
-            expect(function () {
-                lighting5.setLevel('0x3FFF/4');
-            }).toThrow(new Error('Device does not support setLevel()'));
-        });
-    });
-    describe('.BBSB.addressChecking', function () {
-        beforeEach(function () {
-            lighting5 = new rfxcom.Lighting5(device, rfxcom.lighting5.BBSB);
-        });
-        it('should accept the highest address and unit code values', function (done) {
-            var sentCommandId;
-            lighting5.switchOn('0x7FFFF/6', function (err, response, cmdId) {
-                sentCommandId = cmdId;
-                done();
-            });
-            expect(fakeSerialPort).toHaveSent([0x0A, 0x14, 0x02, 0x00, 0x07, 0xff, 0xff, 0x06, 0x01, 0x1F, 0x00]);
-            expect(sentCommandId).toEqual(0);
-        });
-        it('should throw an exception with an invalid address', function () {
-            expect(function () {
-                lighting5.switchOn('0xFFFFFF/4');
-            }).toThrow(new Error("Address 0xffffff outside valid range"));
-        });
-        it('should throw an exception with an invalid unit number', function () {
-            expect(function () {
-                lighting5.switchOn('0x7FFF/7');
-            }).toThrow(new Error("Invalid unit code 7"));
-        });
-    });
-    describe('.MDREMOTE.addressChecking', function () {
-        beforeEach(function () {
-            lighting5 = new rfxcom.Lighting5(device, rfxcom.lighting5.MDREMOTE);
-        });
-        it('should accept the highest address value', function (done) {
-            var sentCommandId;
-            lighting5.switchOn('0xFFFF', function (err, response, cmdId) {
-                sentCommandId = cmdId;
-                done();
-            });
-            expect(fakeSerialPort).toHaveSent([0x0A, 0x14, 0x03, 0x00, 0x00, 0xff, 0xff, 0x01, 0x01, 0x1F, 0x00]);
-            expect(sentCommandId).toEqual(0);
-        });
-        it('should throw an exception with an invalid address', function () {
-            expect(function () {
-                lighting5.switchOn('0xFFFFFF');
-            }).toThrow(new Error("Address 0xffffff outside valid range"));
-        });
-        it('should throw an exception when the deviceId includes a unit number', function () {
-            expect(function () {
-                lighting5.switchOn('0xFFF/7');
-            }).toThrow(new Error("Invalid deviceId format"));
-        });
-    });
-    describe('.CONRAD.addressChecking', function () {
-        beforeEach(function () {
-            lighting5 = new rfxcom.Lighting5(device, rfxcom.lighting5.CONRAD);
-        });
-        it('should accept the highest address value', function (done) {
-            var sentCommandId;
-            lighting5.switchOn('0xFFFFFF/16', function (err, response, cmdId) {
-                sentCommandId = cmdId;
-                done();
-            });
-            expect(fakeSerialPort).toHaveSent([0x0A, 0x14, 0x04, 0x00, 0xff, 0xff, 0xff, 0x10, 0x01, 0x1F, 0x00]);
-            expect(sentCommandId).toEqual(0);
-        });
-        it('should throw an exception with an invalid unit number', function () {
-            expect(function () {
-                lighting5.switchOn('0xFFFFFF/17');
-            }).toThrow(new Error("Invalid unit code 17"));
-        });
-    });
-    describe('.LIVOLO.addressChecking', function () {
-        beforeEach(function () {
-            lighting5 = new rfxcom.Lighting5(device, rfxcom.lighting5.LIVOLO);
-        });
-        it('should accept the highest address value', function (done) {
-            var sentCommandId;
-            lighting5.switchOn('0xFFFF', function (err, response, cmdId) {
-                sentCommandId = cmdId;
-                done();
-            });
-            expect(fakeSerialPort).toHaveSent([0x0A, 0x14, 0x05, 0x00, 0x00, 0xff, 0xff, 0x01, 0x01, 0x1F, 0x00]);
-            expect(sentCommandId).toEqual(0);
-        });
-        it('should throw an exception with an invalid address', function () {
-            expect(function () {
-                lighting5.switchOn('0xFFFFFF');
-            }).toThrow(new Error("Address 0xffffff outside valid range"));
-        });
-        it('should throw an exception when the deviceId includes a unit number', function () {
-            expect(function () {
-                lighting5.switchOn('0xFFF/7');
-            }).toThrow(new Error("Invalid deviceId format"));
-        });
-    });
-    describe('.TRC02.addressChecking', function () {
-        beforeEach(function () {
-            lighting5 = new rfxcom.Lighting5(device, rfxcom.lighting5.TRC02);
-        });
-        it('should accept the highest address value', function (done) {
-            var sentCommandId;
-            lighting5.switchOn('0xFFFFFF', function (err, response, cmdId) {
-                sentCommandId = cmdId;
-                done();
-            });
-            expect(fakeSerialPort).toHaveSent([0x0A, 0x14, 0x06, 0x00, 0xff, 0xff, 0xff, 0x01, 0x01, 0x1F, 0x00]);
-            expect(sentCommandId).toEqual(0);
-        });
-        it('should throw an exception with an invalid address', function () {
-            expect(function () {
-                lighting5.switchOn('0x0');
-            }).toThrow(new Error("Address 0x0 outside valid range"));
-        });
-        it('should throw an exception when the deviceId includes a unit number', function () {
-            expect(function () {
-                lighting5.switchOn('0xFFF/7');
-            }).toThrow(new Error("Invalid deviceId format"));
-        });
-    });
-    describe('.LIVOLO.specificCommands', function () {
-        beforeEach(function () {
-            lighting5 = new rfxcom.Lighting5(device, rfxcom.lighting5.LIVOLO);
-        });
-        it('should accept an increaseLevel command', function (done) {
-            lighting5.increaseLevel('0xFFFF', function () {
-                done();
-            });
-            expect(fakeSerialPort).toHaveSent([0x0A, 0x14, 0x05, 0x00, 0x00, 0xff, 0xff, 0x01, 0x02, 0x00, 0x00]);
-        });
-        it('should accept a decreaseLevel command', function (done) {
-            lighting5.decreaseLevel('0xFFFF', function () {
-                done();
-            });
-            expect(fakeSerialPort).toHaveSent([0x0A, 0x14, 0x05, 0x00, 0x00, 0xff, 0xff, 0x01, 0x03, 0x00, 0x00]);
-        });
-        it('should accept a toggleOnOff command', function (done) {
-            lighting5.toggleOnOff('0xFFFF', function () {
-                done();
-            });
-            expect(fakeSerialPort).toHaveSent([0x0A, 0x14, 0x05, 0x00, 0x00, 0xff, 0xff, 0x01, 0x01, 0x00, 0x00]);
-        });
-        it('should accept a switchOff command', function (done) {
-            lighting5.switchOff('0xFFFF', function () {
-                done();
-            });
-            expect(fakeSerialPort).toHaveSent([0x0A, 0x14, 0x05, 0x00, 0x00, 0xff, 0xff, 0x01, 0x00, 0x00, 0x00]);
-        });
-    });
-    describe('.EMW100.specificCommands', function () {
-        beforeEach(function () {
-            lighting5 = new rfxcom.Lighting5(device, rfxcom.lighting5.EMW100);
-        });
-        it('should accept a program command', function (done) {
-            lighting5.program('0x3FFF/1', function () {
-                done();
-            });
-            expect(fakeSerialPort).toHaveSent([0x0A, 0x14, 0x01, 0x00, 0x00, 0x3f, 0xff, 0x01, 0x02, 0x00, 0x00]);
-        });
-    });
-=======
   this.addMatchers({
     toHaveSent: matchers.toHaveSent
   });
@@ -733,5 +379,4 @@
       expect(fakeSerialPort).toHaveSent([0x0A, 0x14, 0x01, 0x00, 0x00, 0x3f, 0xff, 0x01, 0x02, 0x00, 0x00]);
     });
   });
->>>>>>> 8f3a003e
 });