<<<<<<< HEAD
Version 0.4.2
-------------

 - Added Lighting2 class, which can control devices controlled by the lighting2
   message.
=======
Version 0.4.3
-------------

- Added Lighting2 class, which can control devices controlled by the lighting2
  message.

Version 0.4.2
-------------

- Fix the tamper detection for security1 devices to report status and tamper
  separately.
>>>>>>> 4cbc02d2

Version 0.4.1
-------------

- Added support for lighting2 received messages.
- Renamed signalStrength to rssi in keeping with the RFX TRX SDK document.

Version 0.4.0
-------------

- Fixed initialise to also run .open() which means you can bootstrap the device
  with one line.

Version 0.3.1
-------------

- Added .initialise to the RfxCom prototype, which handles bootstrapping the
  device.

Version 0.3.0
-------------

- Change the LightwaveRf device identifier format to 0x010203/1 which means that
  it is possible to define device as strings e.g. FRONT_LIGHT = "0x010203/1".

Version 0.2.3
-------------

- Add support for TH1-9 temperature and humidity sensors.

Version 0.2.2
-------------

- Add support for TEMP1-9 type sensors.

Version 0.2.1
-------------

- Fix bug in handler lookup and improve testing of data handler.

Version 0.2.0
-------------

- Update security1Handler event to make the types constants, and better split
  the battery-level and signal strength elements.

Version 0.1.1
-------------

- Updated the Readme.md to illustrate more use.
- Renamed the current_watts and total_watts to currentWatts and totalWatts.

Version 0.1.0
-------------
- *API CHANGE* emitted events are now a JavaScript object.
- New constants for security status messages e.g. security.MOTION.
- Refactored sending messages to the serialport through a sendMessage - still
  need to update the LightwaveRf prototype.
- Improved the test coverage.

Version 0.0.3
-------------
- Added LightwaveRf prototype for specialisation of LightwaveRf control.
  - This adds support for dimming and moodlighting control with LightwaveRF.
- Tidied up JavaScript formatting.
- Added start of rfxcom.security constants.
- Support for configuring the interface protocols.<|MERGE_RESOLUTION|>--- conflicted
+++ resolved
@@ -1,10 +1,3 @@
-<<<<<<< HEAD
-Version 0.4.2
--------------
-
- - Added Lighting2 class, which can control devices controlled by the lighting2
-   message.
-=======
 Version 0.4.3
 -------------
 
@@ -16,7 +9,6 @@
 
 - Fix the tamper detection for security1 devices to report status and tamper
   separately.
->>>>>>> 4cbc02d2
 
 Version 0.4.1
 -------------
