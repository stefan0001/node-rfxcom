var serialport = require("serialport"),
    rfxcom = require("./index"),
    EventEmitter = require("events").EventEmitter,
    util = require("util");

function RfxCom(device, options) {
    var self = this;

    self.options = options || {};
    self.handlers = {
        0x01: "statusHandler",
        0x02: "messageHandler",
        0x10: "lighting1Handler",
        0x11: "lighting2Handler",
        0x14: "lighting5Handler",
        0x5a: "elec2Handler",
        0x20: "security1Handler",
        0x50: "temp19Handler",
        0x52: "temphumidity19Handler",
        0x54: "tempbaro12Handler",
<<<<<<< HEAD
        0x5D: "weightHandler",
=======
        0x70: "rfxsensorHandler",
>>>>>>> 4183a614
        0x71: "rfxmeterHandler"
    };

    // Running counter for command numbers.
    self._cmd = 0;

    // Allow for faking out the SerialPort
    if (typeof self.options.port !== "undefined") {
        self.serialport = options.port;
    }

    // Store the device to use
    self.device = device;

    // This is a buffering parser which accumulates bytes until it receives the
    // number of bytes specified in the first byte of the message.
    // It relies on a flushed buffer, to ensure the first byte corresponds to the
    // size of the first message.
    // The 'data' message emitted has all the bytes from the message.
    self.rfxtrxParser = function() {
        var data = [],
            requiredBytes = 0;
        return function(emitter, buffer) {
            // Collect data
            data.push.apply(data, buffer);
            if (requiredBytes === 0) {
                requiredBytes = data[0] + 1;
            }
            if (data.length >= requiredBytes) {
                emitter.emit("data", data.slice(0, requiredBytes));
                data = data.slice(requiredBytes);
                requiredBytes = 0;
            }
        };
    };
}
util.inherits(RfxCom, EventEmitter);

RfxCom.prototype.open = function() {
    var self = this;

    if (typeof self.serialport === "undefined") {
        self.serialport = new serialport.SerialPort(self.device, {
            baudrate: 38400,
            parser: self.rfxtrxParser()
        });
    }
    self.serialport.on("open", function() {
        self.emit("ready");
    });

    // Add data read event listener
    self.serialport.on("data", function(data) {
        if (self.options.debug) {
            console.log("Received: %s", self.dumpHex(data));
        }
        self.emit("receive", data);

        var length = data.shift(),
            packetType = data.shift(),
            handler = self.handlers[packetType];

        if (typeof handler !== "undefined") {
            self[handler](data);
        } else {
            if (self.options.debug) {
                console.log("Unhandled packet type = %s", self.dumpHex([packetType]));
            }
        }
    });

    self.serialport.on("error", function(msg) {
        console.log("Error %s", msg);
    });

    self.serialport.on("end", function() {
        console.log("Received 'end'");
    });

    self.serialport.on("drain", function() {
        console.log("Received 'drain'");
    });
};

RfxCom.prototype.messageHandler = function(data) {
    var self = this,
        subtype = data[0],
        seqnbr = data[1],
        responses = {
            0: "ACK - transmit OK",
            1: "ACK - transmit delayed",
            2: "NAK - transmitter did not lock onto frequency",
            3: "NAK - AC address not allowed"
        },
        message = data[2];
    self.emit("response", responses[message], seqnbr);
};

RfxCom.prototype.initialise = function(callback) {
    var self = this;

    self.on("ready", function() {
        self.reset(function() {
            self.delay(500);
            self.flush(function() {
                self.getStatus(callback);
            });
        });
    });
    self.open();
};


/**
 *
 * Called by the data event handler when data arrives from the device with
 * information about its settings.
 *
 */
RfxCom.prototype.statusHandler = function(data) {
    var self = this,
        receiverTypes = {
            0x50: "310MHz",
            0x51: "315MHz",
            0x52: "433.92MHz receiver only",
            0x53: "433.92MHz transceiver",
            0x55: "868.00MHz",
            0x56: "868.00MHz FSK",
            0x57: "868.30MHz",
            0x58: "868.30MHz FSK",
            0x59: "868.35MHz",
            0x5A: "868.35MHz FSK",
            0x5B: "868.95MHz"
        },
        subtype = data[0],
        seqnbr = data[1],
        cmnd = data[2],
        msg = data.slice(2, 13),
        receiverType = receiverTypes[msg[1]],
        firmwareVersion = msg[2],
        protocols = [];

    // Check which protocols are enabled
    for (var key in rfxcom.protocols) {
        var value = rfxcom.protocols[key];
        if (msg[value.msg] & value.bit) {
            protocols.push(key);
        }
    }

    self.emit("status", {
        subtype: subtype,
        seqnbr: seqnbr,
        cmnd: cmnd,
        receiverType: receiverType,
        firmwareVersion: firmwareVersion,
        enabledProtocols: protocols
    });
};

/**
 *
 * Fetches a "command number" sequence number for identifying requests sent to
 * the device.
 *
 */
RfxCom.prototype.getCmdNumber = function() {
    var self = this;

    if (self._cmd > 256) {
        self._cmd = 0;
    }
    return self._cmd++;
};

/**
 *
 * Internal function for sending messages to the device.
 *
 */
RfxCom.prototype.sendMessage = function(type, subtype, cmd, extra, callback) {
    var self = this,
        cmdId = this.getCmdNumber(),
        byteCount = extra.length + 4,
        buffer = [byteCount, type, subtype, cmdId, cmd];

    buffer = buffer.concat(extra);
    self.serialport.write(buffer, function(err, response) {
        if (self.options.debug) {
            console.log("Sent    : %s", self.dumpHex(buffer));
        }

        if (callback) {
            return callback(err, response, cmdId);
        }
    });

    return cmdId;
};


/**
 *
 * Writes the reset sequence to the RFxtrx433.
 *
 */
RfxCom.prototype.reset = function(callback) {
    var self = this;
    return self.sendMessage(0, 0, 0, [0, 0, 0, 0, 0, 0, 0, 0, 0], callback);
};

/**
 *
 * Calls flush on the underlying SerialPort.
 *
 */
RfxCom.prototype.flush = function(callback) {
    var self = this;
    self.serialport.flush(callback);
};


/*
 * Sends the getstatus bytes to the interface.
 */
RfxCom.prototype.getStatus = function(callback) {
    var self = this;
    return self.sendMessage(0, 0, 2, [0, 0, 0, 0, 0, 0, 0, 0, 0], callback);
};

/*
 * Enables reception of different protocols.
 */
RfxCom.prototype.enable = function(protocols, callback) {
    var self = this,
        msg = [0x53, 0x00, 0x00, 0x00, 0x00, 0x00, 0x00, 0x00, 0x00];

    if (!(protocols instanceof Array)) {
        protocols = [protocols];
    }

    protocols.forEach(function(protocol) {
        if (typeof msg[protocol.msg] === "undefined") {
            msg[protocol.msg - 1] = protocol.bit;
        } else {
            msg[protocol.msg - 1] |= protocol.bit;
        }
    });

    return self.sendMessage(0, 0, 0x03, msg, callback);
};


/*
 * Save the enabled protocols of the receiver/transceiver in non-volatile memory
 *
 * Important: Do not send the save command very often because there is a 
 * maximum of 10,000 write cycles to non-volatile memory!
 */
RfxCom.prototype.save = function(callback) {
    var self = this,
        msg = [0x00, 0x00, 0x00, 0x00, 0x00, 0x00, 0x00, 0x00, 0x00];

    return self.sendMessage(0, 0, 0x06, msg, callback);
};


/**
 *
 * Wait for at least the specified number of milliseconds.
 *
 * This may not wait precisely for that number of milliseconds due to the
 * vagaries of system scheduling, but no fewer than the specified ms.
 *
 */
RfxCom.prototype.delay = function(ms) {
    ms += +new Date();
    while (+new Date() < ms) {
        // Do nothing...
    }
};

RfxCom.prototype.dumpHex = function(buffer, prefix) {
    prefix = prefix || "";

    function dec2hex(value) {
        var hexDigits = "0123456789ABCDEF";
        return prefix + (hexDigits[value >> 4] + hexDigits[value & 15]);
    }
    return buffer.map(dec2hex);
};

/**
 *
 * Converts an array of 4 bytes to a 32bit integer.
 *
 */
RfxCom.prototype.bytesToUint32 = function(bytes) {
    return (bytes[0] * Math.pow(2, 24)) + (bytes[1] << 16) + (bytes[2] << 8) + bytes[3];
};

/**
 *
 * Converts an array of 6 bytes to a 48bit integer.
 *
 */
RfxCom.prototype.bytesToUint48 = function(bytes) {
    return (bytes[0] * Math.pow(2, 40)) + (bytes[1] * Math.pow(2, 32)) + (bytes[2] * Math.pow(2, 24)) + (bytes[3] << 16) + (bytes[4] << 8) + bytes[4];
};

/**
 *
 * Converts a string to an array of Byte values.
 *
 * e.g. stringToBytes("202020") == [32, 32, 32]
 *
 */
RfxCom.prototype.stringToBytes = function(bytes) {
    var result = [],
        byteString,
        value,
        i;
    for (i = 0; i < bytes.length; i += 2) {
        byteString = bytes.substr(i, 2);
        if (byteString !== "0x") {
            value = parseInt(bytes.substr(i, 2), 16);
            if (typeof value !== "undefined") {
                result.push(value);
            }
        }
    }
    return result;
};

/**
 *
 * Called by the data event handler when data arrives from an OWL CM119/CM160
 * power measurement device.
 *
 * Calculates the current usage and total usage from the bytes sent, and emits
 * an "elec2" message for handling.
 *
 */
RfxCom.prototype.elec2Handler = function(data) {
    var self = this,
        subtypes = {
            1: "CM119/160"
        },
        TOTAL_DIVISOR = 223.666,
        subtype = subtypes[data[0]],
        seqnbr = data[1],
        id = "0x" + self.dumpHex(data.slice(2, 4), false).join(""),
        count = data[4],
        instant = data.slice(5, 9),
        total = data.slice(9, 15),
        currentWatts = self.bytesToUint32(instant),
        totalWatts = self.bytesToUint48(total) / TOTAL_DIVISOR,
        roundedTotal = Math.round(totalWatts * Math.pow(10, 2)) / Math.pow(10, 2),
        evt = {
            subtype: subtype,
            id: id,
            currentWatts: currentWatts,
            totalWatts: roundedTotal
        };

    self.emit("elec2", evt);
};

/**
 *
 * Called by the data event handler when data arrives from various security
 * devices.
 *
 */
RfxCom.prototype.security1Handler = function(data) {
    var self = this,
        subtype = data[0],
        seqnbr = data[1],
        id = "0x" + self.dumpHex(data.slice(2, 5), false).join(""),
        deviceStatus = data[5] & ~0x80,
        batterySignalLevel = data[6],
        evt = {
            subtype: subtype,
            id: id,
            deviceStatus: deviceStatus,
            batteryLevel: batterySignalLevel & 0x0f,
            rssi: batterySignalLevel >> 4,
            tampered: data[5] & 0x80
        };

    self.emit("security1", evt);
};

/**
 *
 * Called by the data event handler when data arrives from temp1-9
 * devices.
 *
 */
RfxCom.prototype.temp19Handler = function(data) {
    var self = this,
        subtype = data[0],
        seqnbr = data[1],
        id = "0x" + self.dumpHex(data.slice(2, 4), false).join(""),
        temperature = ((data[4] & 0x7f) * 256 + data[5]) / 10,
        signbit = data[4] & 0x80,
        batterySignalLevel = data[6],
        evt = {
            subtype: subtype,
            id: id,
            seqnbr: seqnbr,
            temperature: temperature * (signbit ? -1 : 1),
            batteryLevel: batterySignalLevel & 0x0f,
            rssi: batterySignalLevel >> 4,

        };
    self.emit("temp" + subtype, evt);
};

/**
 *
 * Called by the data event handler when data arrives from th1-9
 * devices.
 *
 */
RfxCom.prototype.temphumidity19Handler = function(data) {
    var self = this,
        subtype = data[0],
        seqnbr = data[1],
        id = "0x" + self.dumpHex(data.slice(2, 4), false).join(""),
        temperature = ((data[4] & 0x7f) * 256 + data[5]) / 10,
        signbit = data[4] & 0x80,
        humidity = data[6],
        humidityStatus = data[7],
        batterySignalLevel = data[8],
        evt = {
            subtype: subtype,
            id: id,
            seqnbr: seqnbr,
            temperature: temperature * (signbit ? -1 : 1),
            humidity: humidity,
            humidityStatus: humidityStatus,
            batteryLevel: batterySignalLevel & 0x0f,
            rssi: batterySignalLevel >> 4,
        };

    self.emit("th" + subtype, evt);
};

/**
 *
 * Called by the data event handler when data arrives from a Lighting1
 * light control device.
 *
 */
RfxCom.prototype.lighting1Handler = function(data) {
    var self = this,
        subtypes = {
            0: "X10",
            1: "ARC",
            2: "ELRO AB400D",
            3: "Waveman",
            4: "EMW200",
            5: "Impuls",
            6: "RisingSun",
            7: "Philips SBC"
        },
        commands = {
            0: "Off",
            1: "On",
            5: "All Off",
            6: "All On",
            7: "Chime"
        },
        subtype = subtypes[data[0]],
        seqnbr = data[1],
        housecode = String.fromCharCode(data[2]),
        unitcode = data[3],
        command = commands[data[4]],
        rssi = data[5] >> 4,
        id = self.dumpHex(data.slice(2, 4), false).join(""),
        evt;

    evt = {
        id: "0x" + id,
        subtype: subtype,
        seqnbr: seqnbr,
        housecode: housecode,
        unitcode: unitcode,
        command: command,
        rssi: rssi
    };

    self.emit("lighting1", evt);
};

/**
 *
 * Called by the data event handler when data arrives from a LightwaveRF/Siemens
 * light control device.
 *
 */
RfxCom.prototype.lighting2Handler = function(data) {
    var self = this,
        commands = {
            0: "Off",
            1: "On",
            2: "Set Level",
            3: "Group Off",
            4: "Group On",
            5: "Set Group Level"
        },
        subtype = data[0],
        seqnbr = data[1],
        idBytes = data.slice(2, 6),
        unitcode = data[6],
        command = commands[data[7]],
        level = data[8],
        rssi = data[9] & 0x0f,
        evt;

    idBytes[0] &= ~0xfc; // "id1 : 2"
    evt = {
        subtype: subtype,
        seqnbr: seqnbr,
        id: "0x" + self.dumpHex(idBytes, false).join(""),
        unitcode: unitcode,
        command: command,
        level: level,
        rssi: rssi
    };

    self.emit("lighting2", evt);
};

/**
 *
 * Called by the data event handler when data arrives from a LightwaveRF/Siemens
 * light control device.
 *
 */
RfxCom.prototype.lighting5Handler = function(data) {
    var self = this,
        subtypes = {
            0: "LightwaveRF, Siemens",
            1: "EMW100 GAO/Everflourish"
        },
        commands = {
            0: "Off",
            1: "On"
        },
        subtype = subtypes[data[0]],
        seqnbr = data[1],
        id = "0x" + self.dumpHex(data.slice(2, 5), false).join(""),
        unitcode = data[5],
        command = commands[data[6]],
        evt = {
            subtype: subtype,
            id: id,
            unitcode: unitcode,
            command: command,
            seqnbr: seqnbr
        };
    self.emit("lighting5", evt);
};

 /**
   *
   * Called by the data event handler when data arrives from rfxmeter
   * devices.
   *
   */
RfxCom.prototype.rfxmeterHandler = function(data) {
  var self = this,
      id = "0x" + self.dumpHex(data.slice(2, 4), false).join(""),
      counter = self.dumpHex(data.slice(4, 8), false).join(""),
      evt = {
        subtype: data[0],
        id: id,
        seqnbr: data[1],
        counter: parseInt(counter,16),
      };
    self.emit("rfxmeter", evt);
};

 /**
   *
<<<<<<< HEAD
   * Called by the data event handler when data arrives from digital
   * scales.
   *
   */
RfxCom.prototype.weightHandler = function(data) {
  var self = this,
      id = "0x" + self.dumpHex(data.slice(2, 4), false).join(""),
      batterySignalLevel = data[6],
      evt = {
        subtype: data[0],
        id: id,
        seqnbr: data[1],
        weight: (data[4] *256 + data[5]) / 10,
        batteryLevel: batterySignalLevel & 0x0f,
        rssi: batterySignalLevel >> 4,
      };
    self.emit("weight" + evt.subtype, evt);
=======
   * Called by the data event handler when data arrives from rfxmeter
   * devices.
   *
   */
RfxCom.prototype.rfxsensorHandler = function(data) {
  var self = this,
      subtype = data[0],
      seqnbr = data[1],
      id = "0x" + self.dumpHex([data[2]], false).join(""),
      counter = self.dumpHex(data.slice(4, 8), false).join(""),
      evt = {
        subtype: subtype,
        id: id,
        seqnbr: seqnbr,
        counter: parseInt(counter,16),
        rssi: data[5] >> 4,

      };

    switch(evt.subtype) {
        case rfxcom.rfxsensor.TEMP:
        var signbit = data[3] & 0x80;
        evt.message =  (((data[3] & 0x7f) * 256 + data[4]) / 100) * (signbit ? -1 : 1);
        break;
        case rfxcom.rfxsensor.VOLTAGE:
        case rfxcom.rfxsensor.AD:
        evt.message = data[3] * 256 + data[4];
        break
    }
    self.emit("rfxsensor", evt);
>>>>>>> 4183a614
};

/**
 *
 * Called by the data event handler when data arrives from thb1-thb2
 * devices.
 *
 */
RfxCom.prototype.tempbaro12Handler = function(data) {
   var self = this,
       id = "0x" + self.dumpHex(data.slice(2, 4), false).join(""),
       temperature = ((data[4] & 0x7f) * 256 + data[5]) / 10,
       signbit = data[4] & 0x80,
       barometer = ((data[8] & 0x7f) * 256 + data[9]),
       batterySignalLevel = data[11],
       evt = {
         subtype: data[0],
         id: id,
         seqnbr: data[1],
         temperature: temperature * (signbit ? -1 : 1),
         humidity: data[6],
         humidityStatus: data[7],
         barometer: barometer,
         forecast: data[10],
         batteryLevel: batterySignalLevel & 0x0f,
         rssi: batterySignalLevel >> 4,
      };
  self.emit("thb" + evt.subtype, evt);
};

module.exports = RfxCom;<|MERGE_RESOLUTION|>--- conflicted
+++ resolved
@@ -18,11 +18,8 @@
         0x50: "temp19Handler",
         0x52: "temphumidity19Handler",
         0x54: "tempbaro12Handler",
-<<<<<<< HEAD
         0x5D: "weightHandler",
-=======
         0x70: "rfxsensorHandler",
->>>>>>> 4183a614
         0x71: "rfxmeterHandler"
     };
 
@@ -608,13 +605,12 @@
     self.emit("rfxmeter", evt);
 };
 
- /**
-   *
-<<<<<<< HEAD
-   * Called by the data event handler when data arrives from digital
-   * scales.
-   *
-   */
+/**
+  *
+  * Called by the data event handler when data arrives from digital
+  * scales.
+  *
+  */
 RfxCom.prototype.weightHandler = function(data) {
   var self = this,
       id = "0x" + self.dumpHex(data.slice(2, 4), false).join(""),
@@ -628,11 +624,13 @@
         rssi: batterySignalLevel >> 4,
       };
     self.emit("weight" + evt.subtype, evt);
-=======
-   * Called by the data event handler when data arrives from rfxmeter
-   * devices.
-   *
-   */
+};
+
+/**
+  * Called by the data event handler when data arrives from rfxmeter
+  * devices.
+  *
+  */
 RfxCom.prototype.rfxsensorHandler = function(data) {
   var self = this,
       subtype = data[0],
@@ -659,7 +657,6 @@
         break
     }
     self.emit("rfxsensor", evt);
->>>>>>> 4183a614
 };
 
 /**
