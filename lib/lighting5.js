module.exports = Lighting5;
/*jshint -W104 */
const defines = require('./defines'),
    index = require('./index'),
    util = require('util');

/*
 * This is a class for controlling LightwaveRF lights.
 */
function Lighting5(rfxcom, subtype) {
        var self = this;

        self.rfxcom = rfxcom;
        self.subtype = subtype;

        if (typeof self.subtype === "undefined") {
            throw new Error("Must provide a subtype.");
        }
    }

/*
    Returns true if the subtype matches the supplied subtypeName
 */
Lighting5.prototype.isSubtype = function (subtypeName) {
    return index.lighting5[subtypeName] === this.subtype;
};

/*
 * Splits the device id x/y and returns the components, the deviceId will be
 * returned as the component bytes, ready for sending.
 *
 * Throws an Error if the format is invalid.
 */
Lighting5.prototype._splitDeviceId = function(deviceId) {
<<<<<<< HEAD
        var parts, id, unitCode;
        if (util.isArray(deviceId)) {
            parts = deviceId;
        } else {
            parts = deviceId.split("/");
        }
        if (this.isSubtype("MDREMOTE") || this.isSubtype("LIVOLO") || this.isSubtype("TRC02")) {
            unitCode = 1;
            if (parts.length !== 1) {
                throw new Error("Invalid deviceId format");
            }
        } else if (parts.length === 2) {
            unitCode = parseInt(parts[1]);
        } else {
            throw new Error("Invalid deviceId format");
        }
        id = this.rfxcom.stringToBytes(parts[0], 3);
        if (id.value < 1 || ((this.isSubtype("LIGHTWAVERF") || this.isSubtype("CONRAD") || this.isSubtype("TRC02")) && id.value > 0xffffff) ||
            (this.isSubtype("EMW100") && id.value > 0x3fff) || (this.isSubtype("BBSB") && id.value > 0x7ffff) ||
            ((this.isSubtype("MDREMOTE") || this.isSubtype("LIVOLO")) && id.value > 0xffff)) {
            throw new Error("Address 0x" + id.value.toString(16) + " outside valid range");
        }
        if (unitCode < 1 || ((this.isSubtype("LIGHTWAVERF") || this.isSubtype("CONRAD") ) && unitCode > 16) ||
            (this.isSubtype("BBSB") && unitCode > 6) || (this.isSubtype("EMW100") && unitCode > 4)) {
            throw new Error("Invalid unit code " + parts[1]);
        }
        return {
            idBytes: id.bytes,
            unitCode: unitCode
        };
=======
    var parts, id, unitCode;
    if (util.isArray(deviceId)) {
        parts = deviceId;
    } else {
        parts = deviceId.split("/");
    }
    if (this.isSubtype("MDREMOTE") || this.isSubtype("LIVOLO") || this.isSubtype("TRC02")) {
        unitCode = 1;
        if (parts.length !== 1) {
            throw new Error("Invalid deviceId format");
        }
    } else if (parts.length === 2) {
        unitCode = parseInt(parts[1]);
    } else {
        throw new Error("Invalid deviceId format");
    }
    id = this.rfxcom.stringToBytes(parts[0], 3);
    if (id.value < 1 || ((this.isSubtype("LIGHTWAVERF") || this.isSubtype("CONRAD") || this.isSubtype("TRC02")) && id.value > 0xffffff) ||
        (this.isSubtype("EMW100") && id.value > 0x3fff) || (this.isSubtype("BBSB") && id.value > 0x7ffff) ||
        ((this.isSubtype("MDREMOTE") || this.isSubtype("LIVOLO")) && id.value > 0xffff)) {
        throw new Error("Address 0x" + id.value.toString(16) + " outside valid range");
    }
    if (unitCode < 1 || ((this.isSubtype("LIGHTWAVERF") || this.isSubtype("CONRAD") ) && unitCode > 16) ||
        (this.isSubtype("BBSB") && unitCode > 6) || (this.isSubtype("EMW100") && unitCode > 4)) {
        throw new Error("Invalid unit code " + parts[1]);
    }
    return {
        idBytes: id.bytes,
        unitCode: unitCode
>>>>>>> 8f3a003e
    };


Lighting5.prototype._sendCommand = function(deviceId, command, level, callback) {
<<<<<<< HEAD
        var self = this,
            device = self._splitDeviceId(deviceId),
            cmdId = self.rfxcom.getCmdNumber();
        level = (level === undefined) ? 0x1f : level; // Now works when level == 0
        // If the device code is 0 and the subtype supports group commands, translate them
        if (device.unitCode === 0) {
            if (this.isSubtype("LIGHTWAVERF") || this.isSubtype("BBSB") || this.isSubtype("CONRAD")) {
                if (command === 0x00) {
                    command = 0x02;     // Group Off
                } else if (!this.isSubtype("LIGHTWAVERF") && command === 0x01) {
                    command = 0x03;     // Group On
                } else {
                    throw new Error("LIGHTWAVERF doesn't support Group On");
                }
            } else {
                throw new Error("Subtype doesn't support group commands");
            }
=======
    var self = this,
        device = self._splitDeviceId(deviceId),
        cmdId = self.rfxcom.getCmdNumber();
        level = (level === undefined) ? 0x1f : level; // Now works when level == 0
    // If the device code is 0 and the subtype supports group commands, translate them
    if (device.unitCode === 0) {
        if (this.isSubtype("LIGHTWAVERF") || this.isSubtype("BBSB") || this.isSubtype("CONRAD")) {
            if (command === 0x00) {
                command = 0x02;     // Group Off
            } else if (!this.isSubtype("LIGHTWAVERF") && command === 0x01) {
                command = 0x03;     // Group On
            } else {
                throw new Error("LIGHTWAVERF doesn't support Group On");
            }
        } else {
            throw new Error("Subtype doesn't support group commands");
        }
    }
    var buffer = [0x0a, defines.LIGHTING5, self.subtype, cmdId,
                  device.idBytes[0], device.idBytes[1], device.idBytes[2],
                  device.unitCode, command, level, 0];

    if (self.rfxcom.options.debug) {
        console.log("[rfxcom] on " + self.rfxcom.device + " - " + "Sent    : %s", self.rfxcom.dumpHex(buffer));
    }
    self.rfxcom.serialport.write(buffer, function(err, response) {
        if (typeof callback === "function") {
            callback(err, response, cmdId);
>>>>>>> 8f3a003e
        }
        var buffer = [0x0a, defines.LIGHTING5, self.subtype, cmdId,
                        device.idBytes[0], device.idBytes[1], device.idBytes[2],
                        device.unitCode, command, level, 0];

        if (self.rfxcom.options.debug) {
            console.log("[rfxcom] on " + self.rfxcom.device + " - " + "Sent    : %s", self.rfxcom.dumpHex(buffer));
        }
        self.rfxcom.serialport.write(buffer, function(err, response) {
            if (typeof callback === "function") {
                callback(err, response, cmdId);
            }
        });
        return cmdId;
    };


/*
 * Switch on deviceId/unitCode
 */
Lighting5.prototype.switchOn = function (deviceId, options, callback) {
<<<<<<< HEAD
        var command, level;
        if (this.isSubtype("LIGHTWAVERF")) {
            // TODO - use of the switchOn() command to set mood & level should be deprecated
            if (typeof options === "function") {
                callback = options;
                options = {};
            }
            if (typeof options === "undefined") {
                options = {};
            }
            if (typeof options.mood !== "undefined") {
                if (options.mood < 1 || options.mood > 5) {
                    throw new Error("Invalid mood value must be in range 1-5.");
                } else {
                    options.mood = options.mood + 2;
                }
            }
            command = options.mood || 1;
            if (typeof options.level !== "undefined") {
                command = 0x10;
                level = options.level || 0;
            }
            return this._sendCommand(deviceId, command, level, callback);
        } else {
            callback = options;
            return this._sendCommand(deviceId, 0x01, 0x1f, callback);
        }
    };
=======
    var command, level;
    if (this.isSubtype("LIGHTWAVERF")) {
        // TODO - use of the switchOn() command to set mood & level should be deprecated
        if (typeof options === "function") {
            callback = options;
            options = {};
        }
        if (typeof options === "undefined") {
            options = {};
        }
        if (typeof options.mood !== "undefined") {
            if (options.mood < 1 || options.mood > 5) {
                throw new Error("Invalid mood value must be in range 1-5.");
            } else {
                options.mood = options.mood + 2;
            }
        }
        command = options.mood || 1;
        if (typeof options.level !== "undefined") {
            command = 0x10;
            level = options.level || 0;
        }
        return this._sendCommand(deviceId, command, level, callback);
    } else {
        callback = options;
        return this._sendCommand(deviceId, 0x01, 0x1f, callback);
    }
};

>>>>>>> 8f3a003e

/*
 * Switch off deviceId/unitCode
 */
Lighting5.prototype.switchOff = function (deviceId, callback) {
<<<<<<< HEAD
        return this._sendCommand(deviceId, 0x00, 0, callback);
    };
=======

    return this._sendCommand(deviceId, 0x00, 0, callback);
};
>>>>>>> 8f3a003e

/*
 Set dim level (Lightwave RF only)
 */
Lighting5.prototype.setLevel = function (deviceId, level, callback) {
        if (this.isSubtype("LIGHTWAVERF")) {
            if ((level < 0x0) || (level > 0x1f)) {
                throw new Error("Invalid level: value must be in range 0-31");
            }
            return this._sendCommand(deviceId, 0x10, level, callback);
        } else {
            throw new Error("Device does not support setLevel()");
        }
    };

/*
 Set mood (Lightwave RF only) - like a group on/off combination
 */
Lighting5.prototype.setMood = function (deviceId, mood, callback) {
        if (this.isSubtype("LIGHTWAVERF")) {
            if (mood < 1 || mood > 5) {
                throw new Error("Invalid mood value must be in range 1-5.");
            }
            return this._sendCommand(deviceId, mood + 2, 0x1f, callback);
        } else {
            throw new Error("Device does not support setMood()");
        }
    };

/*
 * Increase brightness deviceId/unitCode (MDREMOTE, Livolo, TRC02 only) 'Dim+'
 */
Lighting5.prototype.increaseLevel = function (deviceId, callback) {
        if (this.isSubtype("MDREMOTE") || this.isSubtype("LIVOLO") || this.isSubtype("TRC02")) {
            return this._sendCommand(deviceId, 0x02, 0, callback);
        } else {
            throw new Error("Device does not support increaseLevel()")
        }
    };

/*
 * Decrease brightness deviceId/unitCode (MDREMOTE, Livolo, TRC02 only) 'Dim-'
 */
Lighting5.prototype.decreaseLevel = function (deviceId, callback) {
        if (this.isSubtype("MDREMOTE") || this.isSubtype("LIVOLO") || this.isSubtype("TRC02")) {
            return this._sendCommand(deviceId, 0x03, 0, callback);
        } else {
            throw new Error("Device does not support decreaseLevel()")
        }
    };

/*
 Toggle on/off (Livolo only)
 */
Lighting5.prototype.toggleOnOff = function (deviceId, callback) {
        if (this.isSubtype("LIVOLO")) {
            return this._sendCommand(deviceId, 0x01, 0, callback);
        } else {
            throw new Error("Device does not support toggleOnOff()")
        }
    };

/*
 Learn/program (EMW100 only)
 */
Lighting5.prototype.program = function (deviceId, callback) {
        if (this.isSubtype("EMW100")) {
            return this._sendCommand(deviceId, 0x02, 0, callback);
        } else {
            throw new Error("Device does not support program()")
        }
    };

<|MERGE_RESOLUTION|>--- conflicted
+++ resolved
@@ -8,15 +8,15 @@
  * This is a class for controlling LightwaveRF lights.
  */
 function Lighting5(rfxcom, subtype) {
-        var self = this;
-
-        self.rfxcom = rfxcom;
-        self.subtype = subtype;
-
-        if (typeof self.subtype === "undefined") {
-            throw new Error("Must provide a subtype.");
-        }
-    }
+    var self = this;
+
+    self.rfxcom = rfxcom;
+    self.subtype = subtype;
+
+    if (typeof self.subtype === "undefined") {
+        throw new Error("Must provide a subtype.");
+    }
+}
 
 /*
     Returns true if the subtype matches the supplied subtypeName
@@ -32,38 +32,6 @@
  * Throws an Error if the format is invalid.
  */
 Lighting5.prototype._splitDeviceId = function(deviceId) {
-<<<<<<< HEAD
-        var parts, id, unitCode;
-        if (util.isArray(deviceId)) {
-            parts = deviceId;
-        } else {
-            parts = deviceId.split("/");
-        }
-        if (this.isSubtype("MDREMOTE") || this.isSubtype("LIVOLO") || this.isSubtype("TRC02")) {
-            unitCode = 1;
-            if (parts.length !== 1) {
-                throw new Error("Invalid deviceId format");
-            }
-        } else if (parts.length === 2) {
-            unitCode = parseInt(parts[1]);
-        } else {
-            throw new Error("Invalid deviceId format");
-        }
-        id = this.rfxcom.stringToBytes(parts[0], 3);
-        if (id.value < 1 || ((this.isSubtype("LIGHTWAVERF") || this.isSubtype("CONRAD") || this.isSubtype("TRC02")) && id.value > 0xffffff) ||
-            (this.isSubtype("EMW100") && id.value > 0x3fff) || (this.isSubtype("BBSB") && id.value > 0x7ffff) ||
-            ((this.isSubtype("MDREMOTE") || this.isSubtype("LIVOLO")) && id.value > 0xffff)) {
-            throw new Error("Address 0x" + id.value.toString(16) + " outside valid range");
-        }
-        if (unitCode < 1 || ((this.isSubtype("LIGHTWAVERF") || this.isSubtype("CONRAD") ) && unitCode > 16) ||
-            (this.isSubtype("BBSB") && unitCode > 6) || (this.isSubtype("EMW100") && unitCode > 4)) {
-            throw new Error("Invalid unit code " + parts[1]);
-        }
-        return {
-            idBytes: id.bytes,
-            unitCode: unitCode
-        };
-=======
     var parts, id, unitCode;
     if (util.isArray(deviceId)) {
         parts = deviceId;
@@ -93,30 +61,11 @@
     return {
         idBytes: id.bytes,
         unitCode: unitCode
->>>>>>> 8f3a003e
-    };
+    };
+};
 
 
 Lighting5.prototype._sendCommand = function(deviceId, command, level, callback) {
-<<<<<<< HEAD
-        var self = this,
-            device = self._splitDeviceId(deviceId),
-            cmdId = self.rfxcom.getCmdNumber();
-        level = (level === undefined) ? 0x1f : level; // Now works when level == 0
-        // If the device code is 0 and the subtype supports group commands, translate them
-        if (device.unitCode === 0) {
-            if (this.isSubtype("LIGHTWAVERF") || this.isSubtype("BBSB") || this.isSubtype("CONRAD")) {
-                if (command === 0x00) {
-                    command = 0x02;     // Group Off
-                } else if (!this.isSubtype("LIGHTWAVERF") && command === 0x01) {
-                    command = 0x03;     // Group On
-                } else {
-                    throw new Error("LIGHTWAVERF doesn't support Group On");
-                }
-            } else {
-                throw new Error("Subtype doesn't support group commands");
-            }
-=======
     var self = this,
         device = self._splitDeviceId(deviceId),
         cmdId = self.rfxcom.getCmdNumber();
@@ -145,58 +94,16 @@
     self.rfxcom.serialport.write(buffer, function(err, response) {
         if (typeof callback === "function") {
             callback(err, response, cmdId);
->>>>>>> 8f3a003e
-        }
-        var buffer = [0x0a, defines.LIGHTING5, self.subtype, cmdId,
-                        device.idBytes[0], device.idBytes[1], device.idBytes[2],
-                        device.unitCode, command, level, 0];
-
-        if (self.rfxcom.options.debug) {
-            console.log("[rfxcom] on " + self.rfxcom.device + " - " + "Sent    : %s", self.rfxcom.dumpHex(buffer));
-        }
-        self.rfxcom.serialport.write(buffer, function(err, response) {
-            if (typeof callback === "function") {
-                callback(err, response, cmdId);
-            }
-        });
-        return cmdId;
-    };
+        }
+    });
+    return cmdId;
+};
 
 
 /*
  * Switch on deviceId/unitCode
  */
 Lighting5.prototype.switchOn = function (deviceId, options, callback) {
-<<<<<<< HEAD
-        var command, level;
-        if (this.isSubtype("LIGHTWAVERF")) {
-            // TODO - use of the switchOn() command to set mood & level should be deprecated
-            if (typeof options === "function") {
-                callback = options;
-                options = {};
-            }
-            if (typeof options === "undefined") {
-                options = {};
-            }
-            if (typeof options.mood !== "undefined") {
-                if (options.mood < 1 || options.mood > 5) {
-                    throw new Error("Invalid mood value must be in range 1-5.");
-                } else {
-                    options.mood = options.mood + 2;
-                }
-            }
-            command = options.mood || 1;
-            if (typeof options.level !== "undefined") {
-                command = 0x10;
-                level = options.level || 0;
-            }
-            return this._sendCommand(deviceId, command, level, callback);
-        } else {
-            callback = options;
-            return this._sendCommand(deviceId, 0x01, 0x1f, callback);
-        }
-    };
-=======
     var command, level;
     if (this.isSubtype("LIGHTWAVERF")) {
         // TODO - use of the switchOn() command to set mood & level should be deprecated
@@ -226,20 +133,14 @@
     }
 };
 
->>>>>>> 8f3a003e
 
 /*
  * Switch off deviceId/unitCode
  */
 Lighting5.prototype.switchOff = function (deviceId, callback) {
-<<<<<<< HEAD
-        return this._sendCommand(deviceId, 0x00, 0, callback);
-    };
-=======
 
     return this._sendCommand(deviceId, 0x00, 0, callback);
 };
->>>>>>> 8f3a003e
 
 /*
  Set dim level (Lightwave RF only)
